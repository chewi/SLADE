
#ifndef __DRAWING_H__
#define __DRAWING_H__

#ifdef USE_SFML_RENDERWINDOW
#include <SFML/Graphics.hpp>
#endif

#include "common.h"

#include "Utility/Structs.h"

class GLTexture;
class FontManager;

namespace Drawing
{
	enum
	{
		// Text fonts
		FONT_NORMAL = 0,
		FONT_CONDENSED,
		FONT_BOLD,
		FONT_BOLDCONDENSED,
		FONT_MONOSPACE,
		FONT_SMALL,

		// Text alignment
		ALIGN_LEFT = 0,
		ALIGN_RIGHT = 1,
		ALIGN_CENTER = 2,
	};

	// Initialisation
	void initFonts();

	// Basic drawing
	void drawLine(fpoint2_t start, fpoint2_t end);
	void drawLine(double x1, double y1, double x2, double y2);
	void drawLineTabbed(fpoint2_t start, fpoint2_t end, double tab = 0.1, double tab_max = 16);
	void drawArrow(fpoint2_t p1, fpoint2_t p2, rgba_t color = COL_WHITE, bool twoway = false, double arrowhead_angle = 0.7854f, double arrowhead_length = 25.f);
	void drawRect(fpoint2_t tl, fpoint2_t br);
	void drawRect(double x1, double y1, double x2, double y2);
	void drawFilledRect(fpoint2_t tl, fpoint2_t br);
	void drawFilledRect(double x1, double y1, double x2, double y2);
	void drawBorderedRect(fpoint2_t tl, fpoint2_t br, rgba_t colour, rgba_t border_colour);
	void drawBorderedRect(double x1, double y1, double x2, double y2, rgba_t colour, rgba_t border_colour);
	void drawEllipse(fpoint2_t mid, double radius_x, double radius_y, int sides, rgba_t colour);
	void drawFilledEllipse(fpoint2_t mid, double radius_x, double radius_y, int sides, rgba_t colour);

	// Texture drawing
	frect_t	fitTextureWithin(GLTexture* tex, double x1, double y1, double x2, double y2, double padding, double max_scale = 1);
	void	drawTextureWithin(GLTexture* tex, double x1, double y1, double x2, double y2, double padding, double max_scale = 1);

	// Text drawing
	void drawText(string text, int x = 0, int y = 0, rgba_t colour = COL_WHITE, int font = FONT_NORMAL, int alignment = ALIGN_LEFT, frect_t* bounds = NULL);
	fpoint2_t textExtents(string text, int font = FONT_NORMAL);
	void enableTextStateReset(bool enable = true);
	void setTextState(bool set = true);
<<<<<<< HEAD
	int getFontLineHeight(int font);
=======
	void setTextOutline(double thickness, rgba_t colour = COL_BLACK);
>>>>>>> 73f03b51

	// Specific
	void drawHud();

	// Implementation-specific
#ifdef USE_SFML_RENDERWINDOW
	void setRenderTarget(sf::RenderWindow* target);
#endif


	// From CodeLite
	wxColour getPanelBGColour();
	wxColour getMenuTextColour();
	wxColour getMenuBarBGColour();
	wxColour lightColour(const wxColour& colour, float percent);
	wxColour darkColour(const wxColour& colour, float percent);
}

// STextBox class
class STextBox
{
private:
	string			text;
	vector<string>	lines;
	int				font;
	int				width;
	int				height;
	int				line_height;

	void	split(string text);

public:
	STextBox(string text, int font, int width, int line_height = -1);
	~STextBox() {}

	int		getHeight() { return height; }
	int		getWidth() { return width; }
	int		getLineHeight();
	void	setText(string text);
	void	setSize(int width);
	void	setLineHeight(int height) { line_height = height; }
	void	setFont(int font);
	void	draw(int x, int y, rgba_t colour = COL_WHITE, int alignment = Drawing::ALIGN_LEFT);
};

#endif//__DRAWING_H__<|MERGE_RESOLUTION|>--- conflicted
+++ resolved
@@ -57,11 +57,8 @@
 	fpoint2_t textExtents(string text, int font = FONT_NORMAL);
 	void enableTextStateReset(bool enable = true);
 	void setTextState(bool set = true);
-<<<<<<< HEAD
+	void setTextOutline(double thickness, rgba_t colour = COL_BLACK);
 	int getFontLineHeight(int font);
-=======
-	void setTextOutline(double thickness, rgba_t colour = COL_BLACK);
->>>>>>> 73f03b51
 
 	// Specific
 	void drawHud();
