
// -----------------------------------------------------------------------------
// SLADE - It's a Doom Editor
// Copyright(C) 2008 - 2020 Simon Judd
//
// Email:       sirjuddington@gmail.com
// Web:         http://slade.mancubus.net
// Filename:    SAction.cpp
// Description: SAction class, represents an 'action', which can be put on any
//              menu or toolbar and handled by any SActionHandler that claims
//              its id
//
// This program is free software; you can redistribute it and/or modify it
// under the terms of the GNU General Public License as published by the Free
// Software Foundation; either version 2 of the License, or (at your option)
// any later version.
//
// This program is distributed in the hope that it will be useful, but WITHOUT
// ANY WARRANTY; without even the implied warranty of MERCHANTABILITY or
// FITNESS FOR A PARTICULAR PURPOSE. See the GNU General Public License for
// more details.
//
// You should have received a copy of the GNU General Public License along with
// this program; if not, write to the Free Software Foundation, Inc.,
// 51 Franklin Street, Fifth Floor, Boston, MA  02110 - 1301, USA.
// -----------------------------------------------------------------------------


// -----------------------------------------------------------------------------
//
// Includes
//
// -----------------------------------------------------------------------------
#include "Main.h"
#include "General/SAction.h"
<<<<<<< HEAD
#include "App.h"
=======
>>>>>>> bec294b6
#include "Archive/ArchiveManager.h"
#include "General/KeyBind.h"
#include "Graphics/Icons.h"
#include "UI/WxUtils.h"
#include "Utility/Parser.h"
#include "Utility/StringUtils.h"

using namespace slade;


// -----------------------------------------------------------------------------
//
// Variables
//
<<<<<<< HEAD
// -----------------------------------------------------------------------------
=======
// ----------------------------------------------------------------------------
>>>>>>> bec294b6
int                     SAction::n_groups_ = 0;
int                     SAction::cur_id_   = 0;
vector<SAction*>        SAction::actions_;
SAction*                SAction::action_invalid_ = nullptr;
<<<<<<< HEAD
vector<SActionHandler*> SActionHandler::action_handlers_;
int                     SActionHandler::wx_id_offset_ = 0;
=======
vector<SActionHandler*> SActionHandler::action_handlers;
int                     SActionHandler::wx_id_offset = 0;
>>>>>>> bec294b6


// -----------------------------------------------------------------------------
//
// SAction Class Functions
//
// -----------------------------------------------------------------------------


// -----------------------------------------------------------------------------
// SAction class constructor
<<<<<<< HEAD
// -----------------------------------------------------------------------------
SAction::SAction(
	string_view id,
	string_view text,
	string_view icon,
	string_view helptext,
	string_view shortcut,
	Type        type,
	int         radio_group,
	int         reserve_ids) :
	id_{ id },
	wx_id_{ 0 },
=======
// ----------------------------------------------------------------------------
SAction::SAction(string id,
				 string text,
				 string icon,
				 string helptext,
				 string shortcut,
				 Type   type,
				 int    radio_group,
				 int    reserve_ids) :
	id_{ id },
	wx_id_{ -1 },
>>>>>>> bec294b6
	reserved_ids_{ reserve_ids },
	text_{ text },
	icon_{ icon },
	helptext_{ helptext },
	shortcut_{ shortcut },
	type_{ type },
	group_{ radio_group },
	checked_{ false },
	linked_cvar_{ nullptr }
{
}
<<<<<<< HEAD
=======

// ----------------------------------------------------------------------------
// SAction::~SAction
//
// SAction class destructor
// ----------------------------------------------------------------------------
SAction::~SAction() {}
>>>>>>> bec294b6

// -----------------------------------------------------------------------------
// Returns the shortcut key for this action as a string, taking into account if
// the shortcut is a keybind
// -----------------------------------------------------------------------------
string SAction::shortcutText() const
{
<<<<<<< HEAD
	if (strutil::startsWith(shortcut_, "kb:"))
	{
		auto kp = KeyBind::bind({ shortcut_.data() + 3, shortcut_.size() - 3 }).key(0);
		if (!kp.key.empty())
			return kp.asString();
=======
	if (shortcut_.StartsWith("kb:"))
	{
		auto kp = KeyBind::getBind(shortcut_.Mid(3)).getKey(0);
		if (kp.key != "")
			return kp.as_string();
>>>>>>> bec294b6

		return "INVALID KEYBIND";
	}

	return shortcut_;
}

// -----------------------------------------------------------------------------
// Sets the toggled state of the action to [toggle], and updates the value of
// the linked cvar (if any) to match
// -----------------------------------------------------------------------------
void SAction::setChecked(bool toggle)
{
	if (type_ == Type::Normal)
	{
		checked_ = false;
		return;
	}

	// If toggling a radio action, un-toggle others in the group
	if (toggle && type_ == Type::Radio && group_ >= 0)
	{
		// Go through and toggle off all other actions in the same group
<<<<<<< HEAD
		for (auto& action : actions_)
		{
			if (action->group_ == group_)
				action->setChecked(false);
=======
		for (unsigned a = 0; a < actions_.size(); a++)
		{
			if (actions_[a]->group_ == group_)
				actions_[a]->setChecked(false);
>>>>>>> bec294b6
		}

		checked_ = true;
	}
	else
		checked_ = toggle; // Otherwise just set toggled state

	// Update linked CVar
	if (linked_cvar_)
		*linked_cvar_ = checked_;
<<<<<<< HEAD
=======
}

// -----------------------------------------------------------------------------
// Sets the action's wxWidgets id to the next available id
// -----------------------------------------------------------------------------
void SAction::initWxId()
{
	wx_id_ = cur_id_;
	cur_id_ += reserved_ids_;
>>>>>>> bec294b6
}

// -----------------------------------------------------------------------------
// Adds this action to [menu]. If [text_override] is not "NO", it will be used
// instead of the action's text as the menu item label
// -----------------------------------------------------------------------------
bool SAction::addToMenu(wxMenu* menu, string_view text_override, string_view icon_override, int wx_id_offset)
{
	return addToMenu(menu, false, text_override, icon_override, wx_id_offset);
}
bool SAction::addToMenu(
	wxMenu*     menu,
	bool        show_shortcut,
	string_view text_override,
	string_view icon_override,
	int         wx_id_offset)
{
	// Can't add to nonexistant menu
	if (!menu)
		return false;

	// Determine shortcut key
<<<<<<< HEAD
	auto sc         = shortcut_;
	bool sc_control = strutil::contains(shortcut_, "Ctrl") || strutil::contains(shortcut_, "Alt");
	if (strutil::startsWith(shortcut_, "kb:"))
	{
		auto kp = KeyBind::bind({ shortcut_.data() + 3, shortcut_.size() - 3 }).key(0);
		if (!kp.key.empty())
			sc = kp.asString();
=======
	string sc         = shortcut_;
	bool   sc_control = shortcut_.Contains("Ctrl") || shortcut_.Contains("Alt");
	if (shortcut_.StartsWith("kb:"))
	{
		auto kp = KeyBind::getBind(shortcut_.Mid(3)).getKey(0);
		if (kp.key != "")
			sc = kp.as_string();
>>>>>>> bec294b6
		else
			sc = "None";
		sc_control = (kp.ctrl || kp.alt);
	}

	// Setup menu item string
<<<<<<< HEAD
	auto item_text = text_;
	if (text_override != "NO")
=======
	string item_text = text_;
	if (!(S_CMP(text_override, "NO")))
>>>>>>> bec294b6
		item_text = text_override;
	if (!sc.empty() && (sc_control || show_shortcut))
		item_text = fmt::format("{}\t{}", item_text, sc);

	// Append this action to the menu
<<<<<<< HEAD
	auto help      = helptext_;
	int  wid       = wx_id_ + wx_id_offset;
	auto real_icon = (icon_override == "NO") ? icon_ : icon_override;
	if (!sc.empty())
		help += fmt::format(" (Shortcut: {})", sc);
	if (type_ == Type::Normal)
		menu->Append(wxutil::createMenuItem(menu, wid, item_text, help, wxutil::strFromView(real_icon)));
=======
	string help      = helptext_;
	int    wid       = wx_id_ + wx_id_offset;
	string real_icon = (icon_override == "NO") ? icon_ : icon_override;
	if (!sc.IsEmpty())
		help += S_FMT(" (Shortcut: %s)", sc);
	if (type_ == Type::Normal)
		menu->Append(WxUtils::createMenuItem(menu, wid, item_text, help, real_icon));
>>>>>>> bec294b6
	else if (type_ == Type::Check)
	{
		auto item = menu->AppendCheckItem(wid, item_text, help);
		item->Check(checked_);
	}
	else if (type_ == Type::Radio)
		menu->AppendRadioItem(wid, item_text, help);

	return true;
}

// -----------------------------------------------------------------------------
// Adds this action to [toolbar]. If [icon_override] is not "NO", it will be
// used instead of the action's icon as the tool icon
// -----------------------------------------------------------------------------
bool SAction::addToToolbar(wxAuiToolBar* toolbar, string_view icon_override, int wx_id_offset) const
{
	// Can't add to nonexistant toolbar
	if (!toolbar)
		return false;

	// Setup icon
<<<<<<< HEAD
	auto useicon = icon_;
	if (icon_override != "NO")
=======
	string useicon = icon_;
	if (!(S_CMP(icon_override, "NO")))
>>>>>>> bec294b6
		useicon = icon_override;

	// Append this action to the toolbar
	int wid = wx_id_ + wx_id_offset;
	if (type_ == Type::Normal)
<<<<<<< HEAD
		toolbar->AddTool(wid, text_, icons::getIcon(icons::General, useicon), helptext_);
	else if (type_ == Type::Check)
		toolbar->AddTool(wid, text_, icons::getIcon(icons::General, useicon), helptext_, wxITEM_CHECK);
	else if (type_ == Type::Radio)
		toolbar->AddTool(wid, text_, icons::getIcon(icons::General, useicon), helptext_, wxITEM_RADIO);
=======
		toolbar->AddTool(wid, text_, Icons::getIcon(Icons::GENERAL, useicon), helptext_);
	else if (type_ == Type::Check)
		toolbar->AddTool(wid, text_, Icons::getIcon(Icons::GENERAL, useicon), helptext_, wxITEM_CHECK);
	else if (type_ == Type::Radio)
		toolbar->AddTool(wid, text_, Icons::getIcon(Icons::GENERAL, useicon), helptext_, wxITEM_RADIO);
>>>>>>> bec294b6

	return true;
}

// -----------------------------------------------------------------------------
// Adds this action to [toolbar]. If [icon_override] is not "NO", it will be
// used instead of the action's icon as the tool icon
// -----------------------------------------------------------------------------
bool SAction::addToToolbar(wxToolBar* toolbar, string_view icon_override, int wx_id_offset) const
{
	// Can't add to nonexistant toolbar
	if (!toolbar)
		return false;

	// Setup icon
<<<<<<< HEAD
	auto useicon = icon_;
	if (icon_override != "NO")
=======
	string useicon = icon_;
	if (!(S_CMP(icon_override, "NO")))
>>>>>>> bec294b6
		useicon = icon_override;

	// Append this action to the toolbar
	int wid = wx_id_ + wx_id_offset;
	if (type_ == Type::Normal)
<<<<<<< HEAD
		toolbar->AddTool(wid, "", icons::getIcon(icons::General, useicon), helptext_);
	else if (type_ == Type::Check)
		toolbar->AddTool(wid, "", icons::getIcon(icons::General, useicon), helptext_, wxITEM_CHECK);
	else if (type_ == Type::Radio)
		toolbar->AddTool(wid, "", icons::getIcon(icons::General, useicon), helptext_, wxITEM_RADIO);
=======
		toolbar->AddTool(wid, "", Icons::getIcon(Icons::GENERAL, useicon), helptext_);
	else if (type_ == Type::Check)
		toolbar->AddTool(wid, "", Icons::getIcon(Icons::GENERAL, useicon), helptext_, wxITEM_CHECK);
	else if (type_ == Type::Radio)
		toolbar->AddTool(wid, "", Icons::getIcon(Icons::GENERAL, useicon), helptext_, wxITEM_RADIO);
>>>>>>> bec294b6

	return true;
}

// -----------------------------------------------------------------------------
// Loads a parsed SAction definition
// -----------------------------------------------------------------------------
bool SAction::parse(ParseTreeNode* node)
{
	string linked_cvar;
<<<<<<< HEAD
	int    custom_wxid = 0;

	for (unsigned a = 0; a < node->nChildren(); a++)
	{
		auto prop      = node->childPTN(a);
		auto prop_name = strutil::lower(prop->name());

		// Text
		if (prop_name == "text")
			text_ = prop->stringValue();

		// Icon
		else if (prop_name == "icon")
			icon_ = prop->stringValue();

		// Help Text
		else if (prop_name == "help_text")
			helptext_ = prop->stringValue();

		// Shortcut
		else if (prop_name == "shortcut")
			shortcut_ = prop->stringValue();

		// Keybind (shortcut)
		else if (prop_name == "keybind")
			shortcut_ = fmt::format("kb:{}", prop->stringValue());
=======
	int    custom_wxid = -1;

	for (unsigned a = 0; a < node->nChildren(); a++)
	{
		auto   prop      = node->getChildPTN(a);
		string prop_name = prop->getName();

		// Text
		if (S_CMPNOCASE(prop_name, "text"))
			text_ = prop->stringValue();

		// Icon
		else if (S_CMPNOCASE(prop_name, "icon"))
			icon_ = prop->stringValue();

		// Help Text
		else if (S_CMPNOCASE(prop_name, "help_text"))
			helptext_ = prop->stringValue();

		// Shortcut
		else if (S_CMPNOCASE(prop_name, "shortcut"))
			shortcut_ = prop->stringValue();

		// Keybind (shortcut)
		else if (S_CMPNOCASE(prop_name, "keybind"))
			shortcut_ = S_FMT("kb:%s", prop->stringValue());
>>>>>>> bec294b6

		// Type
		else if (prop_name == "type")
		{
			auto lc_type = strutil::lower(prop->stringValue());
			if (lc_type == "check")
				type_ = Type::Check;
			else if (lc_type == "radio")
				type_ = Type::Radio;
		}

		// Linked CVar
		else if (prop_name == "linked_cvar")
			linked_cvar = prop->stringValue();

		// Custom wx id
		else if (prop_name == "custom_wx_id")
			custom_wxid = prop->intValue();

		// Reserve ids
<<<<<<< HEAD
		else if (prop_name == "reserve_ids")
=======
		else if (S_CMPNOCASE(prop_name, "reserve_ids"))
>>>>>>> bec294b6
			reserved_ids_ = prop->intValue();
	}

	// Setup wxWidgets id stuff
<<<<<<< HEAD
	if (custom_wxid == 0)
	{
		wx_id_ = cur_id_;
		cur_id_ += reserved_ids_;
	}
=======
	if (custom_wxid == -1)
		initWxId();
>>>>>>> bec294b6
	else
		wx_id_ = custom_wxid;

	// Setup linked cvar
<<<<<<< HEAD
	if (type_ == Type::Check && !linked_cvar.empty())
=======
	if (type_ == Type::Check && !linked_cvar.IsEmpty())
>>>>>>> bec294b6
	{
		auto cvar = CVar::get(linked_cvar);
		if (cvar && cvar->type == CVar::Type::Boolean)
		{
<<<<<<< HEAD
			linked_cvar_ = dynamic_cast<CBoolCVar*>(cvar);
			checked_     = cvar->getValue().Bool;
=======
			this->linked_cvar_ = (CBoolCVar*)cvar;
			checked_           = cvar->GetValue().Bool;
>>>>>>> bec294b6
		}
	}

	return true;
}


// -----------------------------------------------------------------------------
//
// SAction Class Static Functions
//
// -----------------------------------------------------------------------------


// -----------------------------------------------------------------------------
// Loads and parses all SActions configured in actions.cfg in the program
// resource archive
// -----------------------------------------------------------------------------
bool SAction::initActions()
{
	// Get actions.cfg from slade.pk3
	auto cfg_entry = app::archiveManager().programResourceArchive()->entryAtPath("actions.cfg");
	if (!cfg_entry)
		return false;

	Parser parser(cfg_entry->parentDir());
	if (parser.parseText(cfg_entry->data(), "actions.cfg"))
	{
		auto root = parser.parseTreeRoot();
		for (unsigned a = 0; a < root->nChildren(); a++)
		{
			auto node = root->childPTN(a);

			// Single action
			if (strutil::equalCI(node->type(), "action"))
			{
				auto action = new SAction(node->name(), node->name());
				if (action->parse(node))
					actions_.push_back(action);
				else
					delete action;
			}

			// Group of actions
			else if (strutil::equalCI(node->name(), "group"))
			{
				int group = newGroup();

				for (unsigned b = 0; b < node->nChildren(); b++)
				{
					auto group_node = node->childPTN(b);
					if (strutil::equalCI(group_node->type(), "action"))
					{
						auto action = new SAction(group_node->name(), group_node->name());
						if (action->parse(group_node))
						{
							action->group_ = group;
							actions_.push_back(action);
						}
						else
							delete action;
					}
				}
			}
		}
	}

	return true;
}

// -----------------------------------------------------------------------------
// Returns a new, unused SAction group id
// -----------------------------------------------------------------------------
int SAction::newGroup()
{
	return n_groups_++;
}

// -----------------------------------------------------------------------------
// Returns the SAction with id matching [id]
// -----------------------------------------------------------------------------
SAction* SAction::fromId(string_view id)
{
	// Find action with id
	for (auto& action : actions_)
<<<<<<< HEAD
		if (strutil::equalCI(action->id_, id))
=======
		if (S_CMPNOCASE(action->id_, id))
>>>>>>> bec294b6
			return action;

	// Not found
	return invalidAction();
}

// -----------------------------------------------------------------------------
// Returns the SAction covering wxWidgets id [wx_id]
// -----------------------------------------------------------------------------
SAction* SAction::fromWxId(int wx_id)
{
	// Find action with id
	for (auto& action : actions_)
		if (action->isWxId(wx_id))
			return action;

	// Not found
	return invalidAction();
}

// -----------------------------------------------------------------------------
// Adds [action] to the list of all SActions (if it isn't in there already)
// -----------------------------------------------------------------------------
void SAction::add(SAction* action)
{
	if (!action)
		return;

	if (VECTOR_EXISTS(actions_, action))
		return;

	actions_.push_back(action);
}

// -----------------------------------------------------------------------------
// Returns the global 'invalid' SAction, creating it if necessary
// -----------------------------------------------------------------------------
SAction* SAction::invalidAction()
{
	if (!action_invalid_)
		action_invalid_ = new SAction("invalid", "Invalid Action", "", "Something's gone wrong here");

	return action_invalid_;
}


// -----------------------------------------------------------------------------
//
// SActionHandler Class Functions
//
// -----------------------------------------------------------------------------


// -----------------------------------------------------------------------------
// SActionHandler class constructor
// -----------------------------------------------------------------------------
SActionHandler::SActionHandler()
{
	action_handlers_.push_back(this);
}

// -----------------------------------------------------------------------------
// SActionHandler class destructor
// -----------------------------------------------------------------------------
SActionHandler::~SActionHandler()
{
	VECTOR_REMOVE(action_handlers_, this);
}

// -----------------------------------------------------------------------------
// Handles the SAction [id], returns true if an SActionHandler handled the
// action, false otherwise
// -----------------------------------------------------------------------------
bool SActionHandler::doAction(string_view id)
{
	// Toggle action if necessary
	SAction::fromId(id)->toggle();

	// Send action to all handlers
	bool handled = false;
	for (auto& action_handler : action_handlers_)
	{
		if (action_handler->handleAction(id))
		{
			handled = true;
			break;
		}
	}

	// Warn if nothing handled it
	if (!handled)
		log::warning(fmt::format("Warning: Action \"{}\" not handled", id));

	// Log action (to log file only)
	// TODO: this
	// exiting = true;
<<<<<<< HEAD
	// log::info(1, "**** Action \"%s\"", id);
=======
	// LOG_MESSAGE(1, "**** Action \"%s\"", id);
>>>>>>> bec294b6
	// exiting = false;

	// Return true if handled
	return handled;
}<|MERGE_RESOLUTION|>--- conflicted
+++ resolved
@@ -33,10 +33,7 @@
 // -----------------------------------------------------------------------------
 #include "Main.h"
 #include "General/SAction.h"
-<<<<<<< HEAD
 #include "App.h"
-=======
->>>>>>> bec294b6
 #include "Archive/ArchiveManager.h"
 #include "General/KeyBind.h"
 #include "Graphics/Icons.h"
@@ -51,22 +48,13 @@
 //
 // Variables
 //
-<<<<<<< HEAD
-// -----------------------------------------------------------------------------
-=======
-// ----------------------------------------------------------------------------
->>>>>>> bec294b6
+// -----------------------------------------------------------------------------
 int                     SAction::n_groups_ = 0;
 int                     SAction::cur_id_   = 0;
 vector<SAction*>        SAction::actions_;
 SAction*                SAction::action_invalid_ = nullptr;
-<<<<<<< HEAD
 vector<SActionHandler*> SActionHandler::action_handlers_;
 int                     SActionHandler::wx_id_offset_ = 0;
-=======
-vector<SActionHandler*> SActionHandler::action_handlers;
-int                     SActionHandler::wx_id_offset = 0;
->>>>>>> bec294b6
 
 
 // -----------------------------------------------------------------------------
@@ -78,7 +66,6 @@
 
 // -----------------------------------------------------------------------------
 // SAction class constructor
-<<<<<<< HEAD
 // -----------------------------------------------------------------------------
 SAction::SAction(
 	string_view id,
@@ -91,19 +78,6 @@
 	int         reserve_ids) :
 	id_{ id },
 	wx_id_{ 0 },
-=======
-// ----------------------------------------------------------------------------
-SAction::SAction(string id,
-				 string text,
-				 string icon,
-				 string helptext,
-				 string shortcut,
-				 Type   type,
-				 int    radio_group,
-				 int    reserve_ids) :
-	id_{ id },
-	wx_id_{ -1 },
->>>>>>> bec294b6
 	reserved_ids_{ reserve_ids },
 	text_{ text },
 	icon_{ icon },
@@ -115,16 +89,6 @@
 	linked_cvar_{ nullptr }
 {
 }
-<<<<<<< HEAD
-=======
-
-// ----------------------------------------------------------------------------
-// SAction::~SAction
-//
-// SAction class destructor
-// ----------------------------------------------------------------------------
-SAction::~SAction() {}
->>>>>>> bec294b6
 
 // -----------------------------------------------------------------------------
 // Returns the shortcut key for this action as a string, taking into account if
@@ -132,19 +96,11 @@
 // -----------------------------------------------------------------------------
 string SAction::shortcutText() const
 {
-<<<<<<< HEAD
 	if (strutil::startsWith(shortcut_, "kb:"))
 	{
 		auto kp = KeyBind::bind({ shortcut_.data() + 3, shortcut_.size() - 3 }).key(0);
 		if (!kp.key.empty())
 			return kp.asString();
-=======
-	if (shortcut_.StartsWith("kb:"))
-	{
-		auto kp = KeyBind::getBind(shortcut_.Mid(3)).getKey(0);
-		if (kp.key != "")
-			return kp.as_string();
->>>>>>> bec294b6
 
 		return "INVALID KEYBIND";
 	}
@@ -168,17 +124,10 @@
 	if (toggle && type_ == Type::Radio && group_ >= 0)
 	{
 		// Go through and toggle off all other actions in the same group
-<<<<<<< HEAD
 		for (auto& action : actions_)
 		{
 			if (action->group_ == group_)
 				action->setChecked(false);
-=======
-		for (unsigned a = 0; a < actions_.size(); a++)
-		{
-			if (actions_[a]->group_ == group_)
-				actions_[a]->setChecked(false);
->>>>>>> bec294b6
 		}
 
 		checked_ = true;
@@ -189,10 +138,9 @@
 	// Update linked CVar
 	if (linked_cvar_)
 		*linked_cvar_ = checked_;
-<<<<<<< HEAD
-=======
-}
-
+}
+
+// -----------------------------------------------------------------------------
 // -----------------------------------------------------------------------------
 // Sets the action's wxWidgets id to the next available id
 // -----------------------------------------------------------------------------
@@ -200,10 +148,9 @@
 {
 	wx_id_ = cur_id_;
 	cur_id_ += reserved_ids_;
->>>>>>> bec294b6
-}
-
-// -----------------------------------------------------------------------------
+}
+
+// ----------------------------------------------------------------------------
 // Adds this action to [menu]. If [text_override] is not "NO", it will be used
 // instead of the action's text as the menu item label
 // -----------------------------------------------------------------------------
@@ -223,7 +170,6 @@
 		return false;
 
 	// Determine shortcut key
-<<<<<<< HEAD
 	auto sc         = shortcut_;
 	bool sc_control = strutil::contains(shortcut_, "Ctrl") || strutil::contains(shortcut_, "Alt");
 	if (strutil::startsWith(shortcut_, "kb:"))
@@ -231,34 +177,19 @@
 		auto kp = KeyBind::bind({ shortcut_.data() + 3, shortcut_.size() - 3 }).key(0);
 		if (!kp.key.empty())
 			sc = kp.asString();
-=======
-	string sc         = shortcut_;
-	bool   sc_control = shortcut_.Contains("Ctrl") || shortcut_.Contains("Alt");
-	if (shortcut_.StartsWith("kb:"))
-	{
-		auto kp = KeyBind::getBind(shortcut_.Mid(3)).getKey(0);
-		if (kp.key != "")
-			sc = kp.as_string();
->>>>>>> bec294b6
 		else
 			sc = "None";
 		sc_control = (kp.ctrl || kp.alt);
 	}
 
 	// Setup menu item string
-<<<<<<< HEAD
 	auto item_text = text_;
 	if (text_override != "NO")
-=======
-	string item_text = text_;
-	if (!(S_CMP(text_override, "NO")))
->>>>>>> bec294b6
 		item_text = text_override;
 	if (!sc.empty() && (sc_control || show_shortcut))
 		item_text = fmt::format("{}\t{}", item_text, sc);
 
 	// Append this action to the menu
-<<<<<<< HEAD
 	auto help      = helptext_;
 	int  wid       = wx_id_ + wx_id_offset;
 	auto real_icon = (icon_override == "NO") ? icon_ : icon_override;
@@ -266,15 +197,6 @@
 		help += fmt::format(" (Shortcut: {})", sc);
 	if (type_ == Type::Normal)
 		menu->Append(wxutil::createMenuItem(menu, wid, item_text, help, wxutil::strFromView(real_icon)));
-=======
-	string help      = helptext_;
-	int    wid       = wx_id_ + wx_id_offset;
-	string real_icon = (icon_override == "NO") ? icon_ : icon_override;
-	if (!sc.IsEmpty())
-		help += S_FMT(" (Shortcut: %s)", sc);
-	if (type_ == Type::Normal)
-		menu->Append(WxUtils::createMenuItem(menu, wid, item_text, help, real_icon));
->>>>>>> bec294b6
 	else if (type_ == Type::Check)
 	{
 		auto item = menu->AppendCheckItem(wid, item_text, help);
@@ -297,31 +219,18 @@
 		return false;
 
 	// Setup icon
-<<<<<<< HEAD
 	auto useicon = icon_;
 	if (icon_override != "NO")
-=======
-	string useicon = icon_;
-	if (!(S_CMP(icon_override, "NO")))
->>>>>>> bec294b6
 		useicon = icon_override;
 
 	// Append this action to the toolbar
 	int wid = wx_id_ + wx_id_offset;
 	if (type_ == Type::Normal)
-<<<<<<< HEAD
 		toolbar->AddTool(wid, text_, icons::getIcon(icons::General, useicon), helptext_);
 	else if (type_ == Type::Check)
 		toolbar->AddTool(wid, text_, icons::getIcon(icons::General, useicon), helptext_, wxITEM_CHECK);
 	else if (type_ == Type::Radio)
 		toolbar->AddTool(wid, text_, icons::getIcon(icons::General, useicon), helptext_, wxITEM_RADIO);
-=======
-		toolbar->AddTool(wid, text_, Icons::getIcon(Icons::GENERAL, useicon), helptext_);
-	else if (type_ == Type::Check)
-		toolbar->AddTool(wid, text_, Icons::getIcon(Icons::GENERAL, useicon), helptext_, wxITEM_CHECK);
-	else if (type_ == Type::Radio)
-		toolbar->AddTool(wid, text_, Icons::getIcon(Icons::GENERAL, useicon), helptext_, wxITEM_RADIO);
->>>>>>> bec294b6
 
 	return true;
 }
@@ -337,31 +246,18 @@
 		return false;
 
 	// Setup icon
-<<<<<<< HEAD
 	auto useicon = icon_;
 	if (icon_override != "NO")
-=======
-	string useicon = icon_;
-	if (!(S_CMP(icon_override, "NO")))
->>>>>>> bec294b6
 		useicon = icon_override;
 
 	// Append this action to the toolbar
 	int wid = wx_id_ + wx_id_offset;
 	if (type_ == Type::Normal)
-<<<<<<< HEAD
 		toolbar->AddTool(wid, "", icons::getIcon(icons::General, useicon), helptext_);
 	else if (type_ == Type::Check)
 		toolbar->AddTool(wid, "", icons::getIcon(icons::General, useicon), helptext_, wxITEM_CHECK);
 	else if (type_ == Type::Radio)
 		toolbar->AddTool(wid, "", icons::getIcon(icons::General, useicon), helptext_, wxITEM_RADIO);
-=======
-		toolbar->AddTool(wid, "", Icons::getIcon(Icons::GENERAL, useicon), helptext_);
-	else if (type_ == Type::Check)
-		toolbar->AddTool(wid, "", Icons::getIcon(Icons::GENERAL, useicon), helptext_, wxITEM_CHECK);
-	else if (type_ == Type::Radio)
-		toolbar->AddTool(wid, "", Icons::getIcon(Icons::GENERAL, useicon), helptext_, wxITEM_RADIO);
->>>>>>> bec294b6
 
 	return true;
 }
@@ -372,7 +268,6 @@
 bool SAction::parse(ParseTreeNode* node)
 {
 	string linked_cvar;
-<<<<<<< HEAD
 	int    custom_wxid = 0;
 
 	for (unsigned a = 0; a < node->nChildren(); a++)
@@ -399,34 +294,6 @@
 		// Keybind (shortcut)
 		else if (prop_name == "keybind")
 			shortcut_ = fmt::format("kb:{}", prop->stringValue());
-=======
-	int    custom_wxid = -1;
-
-	for (unsigned a = 0; a < node->nChildren(); a++)
-	{
-		auto   prop      = node->getChildPTN(a);
-		string prop_name = prop->getName();
-
-		// Text
-		if (S_CMPNOCASE(prop_name, "text"))
-			text_ = prop->stringValue();
-
-		// Icon
-		else if (S_CMPNOCASE(prop_name, "icon"))
-			icon_ = prop->stringValue();
-
-		// Help Text
-		else if (S_CMPNOCASE(prop_name, "help_text"))
-			helptext_ = prop->stringValue();
-
-		// Shortcut
-		else if (S_CMPNOCASE(prop_name, "shortcut"))
-			shortcut_ = prop->stringValue();
-
-		// Keybind (shortcut)
-		else if (S_CMPNOCASE(prop_name, "keybind"))
-			shortcut_ = S_FMT("kb:%s", prop->stringValue());
->>>>>>> bec294b6
 
 		// Type
 		else if (prop_name == "type")
@@ -447,45 +314,24 @@
 			custom_wxid = prop->intValue();
 
 		// Reserve ids
-<<<<<<< HEAD
 		else if (prop_name == "reserve_ids")
-=======
-		else if (S_CMPNOCASE(prop_name, "reserve_ids"))
->>>>>>> bec294b6
 			reserved_ids_ = prop->intValue();
 	}
 
 	// Setup wxWidgets id stuff
-<<<<<<< HEAD
-	if (custom_wxid == 0)
-	{
-		wx_id_ = cur_id_;
-		cur_id_ += reserved_ids_;
-	}
-=======
 	if (custom_wxid == -1)
 		initWxId();
->>>>>>> bec294b6
 	else
 		wx_id_ = custom_wxid;
 
 	// Setup linked cvar
-<<<<<<< HEAD
 	if (type_ == Type::Check && !linked_cvar.empty())
-=======
-	if (type_ == Type::Check && !linked_cvar.IsEmpty())
->>>>>>> bec294b6
 	{
 		auto cvar = CVar::get(linked_cvar);
 		if (cvar && cvar->type == CVar::Type::Boolean)
 		{
-<<<<<<< HEAD
 			linked_cvar_ = dynamic_cast<CBoolCVar*>(cvar);
 			checked_     = cvar->getValue().Bool;
-=======
-			this->linked_cvar_ = (CBoolCVar*)cvar;
-			checked_           = cvar->GetValue().Bool;
->>>>>>> bec294b6
 		}
 	}
 
@@ -571,11 +417,7 @@
 {
 	// Find action with id
 	for (auto& action : actions_)
-<<<<<<< HEAD
 		if (strutil::equalCI(action->id_, id))
-=======
-		if (S_CMPNOCASE(action->id_, id))
->>>>>>> bec294b6
 			return action;
 
 	// Not found
@@ -672,11 +514,7 @@
 	// Log action (to log file only)
 	// TODO: this
 	// exiting = true;
-<<<<<<< HEAD
 	// log::info(1, "**** Action \"%s\"", id);
-=======
-	// LOG_MESSAGE(1, "**** Action \"%s\"", id);
->>>>>>> bec294b6
 	// exiting = false;
 
 	// Return true if handled
