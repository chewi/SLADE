--- conflicted
+++ resolved
@@ -110,9 +110,6 @@
 	}
 }
 
-<<<<<<< HEAD
-// -----------------------------------------------------------------------------
-=======
 // ----------------------------------------------------------------------------
 // Removes any entries in the resource that are in [archive]
 // ----------------------------------------------------------------------------
@@ -121,7 +118,7 @@
 	unsigned a = 0;
 	while (a < entries_.size())
 	{
-		if (entries_[a].lock()->getParent() == archive)
+		if (entries_[a].lock()->parent() == archive)
 			entries_.erase(entries_.begin() + a);
 		else
 			++a;
@@ -129,9 +126,6 @@
 }
 
 // ----------------------------------------------------------------------------
-// EntryResource::getEntry
-//
->>>>>>> e95388b3
 // Gets the most relevant entry for this resource, depending on [priority] and
 // [nspace]. If [priority] is set, this will prioritize entries from the
 // priority archive. If [nspace] is not empty, this will prioritize entries
@@ -263,13 +257,6 @@
 	if (!archive)
 		return;
 
-<<<<<<< HEAD
-	// Go through entries
-	vector<ArchiveEntry::SPtr> entries;
-	archive->putEntryTreeAsList(entries);
-	for (auto& entry : entries)
-		removeEntry(entry, false, true);
-=======
 	// Remove from palettes
 	removeArchiveFromMap(palettes_,archive);
 
@@ -290,7 +277,6 @@
 	// Remove any textures in the archive
 	for (auto& i : textures_)
 		i.second.remove(archive);
->>>>>>> e95388b3
 
 	// Announce resource update
 	announce("resources_updated");
@@ -445,22 +431,7 @@
 	}
 }
 
-<<<<<<< HEAD
-void removeEntryFromMap(EntryResourceMap& map, const string& name, ArchiveEntry::SPtr& entry, bool full_check)
-{
-	if (full_check)
-		for (auto& i : map)
-			i.second.remove(entry);
-	else
-		map[name].remove(entry);
-}
-
-// -----------------------------------------------------------------------------
-=======
-// ----------------------------------------------------------------------------
-// ResourceManager::removeEntry
-//
->>>>>>> e95388b3
+// ----------------------------------------------------------------------------
 // Removes a managed entry
 // -----------------------------------------------------------------------------
 void ResourceManager::removeEntry(ArchiveEntry::SPtr& entry, bool log, bool full_check)
