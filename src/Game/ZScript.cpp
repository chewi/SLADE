--- conflicted
+++ resolved
@@ -750,15 +750,9 @@
 // ----------------------------------------------------------------------------
 void Class::inherit(const Class& parent)
 {
-<<<<<<< HEAD
-	variables_          = parent.variables_;
-	functions_          = parent.functions_;
-	enumerators_        = parent.enumerators_;
-=======
-	//variables_ = parent.variables_;
-	//functions_ = parent.functions_;
-	//enumerators_ = parent.enumerators_;
->>>>>>> bec294b6
+	// variables_ = parent.variables_;
+	// functions_ = parent.functions_;
+	// enumerators_ = parent.enumerators_;
 	default_properties_ = parent.default_properties_;
 	states_             = parent.states_;
 	db_properties_      = parent.db_properties_;
