
// -----------------------------------------------------------------------------
// SLADE - It's a Doom Editor
// Copyright(C) 2008 - 2017 Simon Judd
//
// Email:       sirjuddington@gmail.com
// Web:         http://slade.mancubus.net
// Filename:    ArchiveTreeNode.cpp
// Description: ArchiveTreeNode class, an STreeNode specialisation for handling
//              archive entries
//
// This program is free software; you can redistribute it and/or modify it
// under the terms of the GNU General Public License as published by the Free
// Software Foundation; either version 2 of the License, or (at your option)
// any later version.
//
// This program is distributed in the hope that it will be useful, but WITHOUT
// ANY WARRANTY; without even the implied warranty of MERCHANTABILITY or
// FITNESS FOR A PARTICULAR PURPOSE. See the GNU General Public License for
// more details.
//
// You should have received a copy of the GNU General Public License along with
// this program; if not, write to the Free Software Foundation, Inc.,
// 51 Franklin Street, Fifth Floor, Boston, MA  02110 - 1301, USA.
// -----------------------------------------------------------------------------


// -----------------------------------------------------------------------------
//
// Includes
//
// -----------------------------------------------------------------------------
#include "Main.h"
#include "ArchiveTreeNode.h"
#include "General/Misc.h"
#include "App.h"


// -----------------------------------------------------------------------------
//
// ArchiveTreeNode Class Functions
//
// -----------------------------------------------------------------------------


// -----------------------------------------------------------------------------
// ArchiveTreeNode class constructor
// -----------------------------------------------------------------------------
ArchiveTreeNode::ArchiveTreeNode(ArchiveTreeNode* parent, Archive* archive) : STreeNode{ parent }, archive_{ archive }
{
	// Init dir entry
	dir_entry_          = std::make_unique<ArchiveEntry>();
	dir_entry_->type_   = EntryType::folderType();
	dir_entry_->parent_ = parent;

	if (parent)
		allow_duplicate_names_ = parent->allow_duplicate_names_;
}

// -----------------------------------------------------------------------------
// Override of STreeNode::addChild to also set the child node's directory entry
// parent to this node
// -----------------------------------------------------------------------------
void ArchiveTreeNode::addChild(STreeNode* child)
{
	// Do default child add
	STreeNode::addChild(child);

	// The child node's dir_entry should have this as parent
	((ArchiveTreeNode*)child)->dir_entry_->parent_ = this;
}

// -----------------------------------------------------------------------------
// Returns the parent archive of this node (gets the parent archive of the
// *root* parent of this node)
// -----------------------------------------------------------------------------
Archive* ArchiveTreeNode::archive() const
{
	if (parent_)
		return ((ArchiveTreeNode*)parent_)->archive();
	else
		return archive_;
}

// -----------------------------------------------------------------------------
// Returns the node (directory) name
// -----------------------------------------------------------------------------
string ArchiveTreeNode::name()
{
	// Check dir entry exists
	if (!dir_entry_)
		return "ERROR";

	return dir_entry_->name();
}

// -----------------------------------------------------------------------------
// Returns the index of [entry] within this directory, or -1 if the entry
// doesn't exist
// -----------------------------------------------------------------------------
int ArchiveTreeNode::entryIndex(ArchiveEntry* entry, size_t startfrom)
{
	// Check entry was given
	if (!entry)
		return -1;

	// Search for it
	const size_t size = entries_.size();
	if (entry->index_guess_ < startfrom || entry->index_guess_ >= size)
	{
		for (auto a = startfrom; a < size; a++)
		{
			if (entries_[a].get() == entry)
			{
				entry->index_guess_ = a;
				return (int)a;
			}
		}
	}
	else
	{
		for (auto a = entry->index_guess_; a < size; a++)
		{
			if (entries_[a].get() == entry)
			{
				entry->index_guess_ = a;
				return (int)a;
			}
		}
		for (auto a = startfrom; a < entry->index_guess_; a++)
		{
			if (entries_[a].get() == entry)
			{
				entry->index_guess_ = a;
				return (int)a;
			}
		}
	}

	// Not found
	return -1;
}

// -----------------------------------------------------------------------------
// Returns a flat list of all entries in this directory, including entries in
// subdirectories (recursively)
// -----------------------------------------------------------------------------
vector<ArchiveEntry::SPtr> ArchiveTreeNode::allEntries()
{
	vector<ArchiveEntry::SPtr> entries;

	// Recursive lambda function to build entry list
	std::function<void(vector<ArchiveEntry::SPtr>&, ArchiveTreeNode*)> build_list =
		[&](vector<ArchiveEntry::SPtr>& list, ArchiveTreeNode* dir) {
			const auto n_subdirs = dir->nChildren();
			for (unsigned a = 0; a < n_subdirs; a++)
				build_list(list, (ArchiveTreeNode*)dir->child(a));

			for (auto& entry : dir->entries_)
				list.push_back(entry);
		};

	build_list(entries, this);

	return entries;
}

// -----------------------------------------------------------------------------
// Returns the entry at [index] in this directory, or null if [index] is out of
// bounds
// -----------------------------------------------------------------------------
ArchiveEntry* ArchiveTreeNode::entryAt(unsigned index)
{
	// Check index
	if (index >= entries_.size())
		return nullptr;

	return entries_[index].get();
}

// -----------------------------------------------------------------------------
// Returns a shared pointer to the entry at [index] in this directory, or null
// if [index] is out of bounds
// -----------------------------------------------------------------------------
ArchiveEntry::SPtr ArchiveTreeNode::sharedEntryAt(unsigned index)
{
	// Check index
	if (index >= entries_.size())
		return nullptr;

	return entries_[index];
}

// -----------------------------------------------------------------------------
// Returns the entry matching [name] in this directory, or null if no entries
// match
// -----------------------------------------------------------------------------
ArchiveEntry* ArchiveTreeNode::entry(const string& name, bool cut_ext)
{
	// Check name was given
	if (name.empty())
		return nullptr;

	// Go through entries
	for (auto& entry : entries_)
	{
		// Check for (non-case-sensitive) name match
		if (S_CMPNOCASE(entry->name(cut_ext), name))
			return entry.get();
	}

	// Not found
	return nullptr;
}

// -----------------------------------------------------------------------------
// Returns a shared pointer to the entry matching [name] in this directory, or
// null if no entries match
// -----------------------------------------------------------------------------
ArchiveEntry::SPtr ArchiveTreeNode::sharedEntry(const string& name, bool cut_ext)
{
	// Check name was given
	if (name.empty())
		return nullptr;

	// Go through entries
	for (auto& entry : entries_)
	{
		// Check for (non-case-sensitive) name match
		if (S_CMPNOCASE(entry->name(cut_ext), name))
			return entry;
	}

	// Not found
	return nullptr;
}

// -----------------------------------------------------------------------------
// Returns a shared pointer to [entry] in this directory, or null if no entries
// match
// -----------------------------------------------------------------------------
ArchiveEntry::SPtr ArchiveTreeNode::sharedEntry(ArchiveEntry* entry)
{
	// Find entry
	for (auto& e : entries_)
		if (entry == e.get())
			return e;

	// Not in this ArchiveTreeNode
	return nullptr;
}

// -----------------------------------------------------------------------------
// Returns the number of entries in this directory
// -----------------------------------------------------------------------------
unsigned ArchiveTreeNode::numEntries(bool inc_subdirs)
{
	if (!inc_subdirs)
		return entries_.size();
	else
	{
		unsigned count = entries_.size();
		for (auto& subdir : children_)
			count += ((ArchiveTreeNode*)subdir)->numEntries(true);

		return count;
	}
}

// -----------------------------------------------------------------------------
// Links two entries. [first] must come before [second] in the list
// -----------------------------------------------------------------------------
void ArchiveTreeNode::linkEntries(ArchiveEntry* first, ArchiveEntry* second)
{
	if (first)
		first->next_ = second;
	if (second)
		second->prev_ = first;
}

// -----------------------------------------------------------------------------
// Adds [entry] to this directory at [index], or at the end if [index] is out
// of bounds
// -----------------------------------------------------------------------------
bool ArchiveTreeNode::addEntry(ArchiveEntry* entry, unsigned index)
{
	// Check entry
	if (!entry)
		return false;

	// Check index
	if (index >= entries_.size())
	{
		// 'Invalid' index, add to end of list

		// Link entry
		if (!entries_.empty())
		{
			entries_.back()->next_ = entry;
			entry->prev_           = entries_.back().get();
		}
		entry->next_ = nullptr;

		// Add it to end
		entries_.push_back(ArchiveEntry::SPtr(entry));
	}
	else
	{
		// Link entry
		if (index > 0)
		{
			entries_[index - 1]->next_ = entry;
			entry->prev_               = entries_[index - 1].get();
		}
		entries_[index]->prev_ = entry;
		entry->next_           = entries_[index].get();

		// Add it at index
		entries_.insert(entries_.begin() + index, ArchiveEntry::SPtr(entry));
	}

	// Set entry's parent to this node
	entry->parent_ = this;

	// Check entry name if duplicate names aren't allowed
	if (!allow_duplicate_names_)
		ensureUniqueName(entry);

	return true;
}

// -----------------------------------------------------------------------------
// Adds [entry] to this directory at [index], or at the end if [index] is out
// of bounds
// -----------------------------------------------------------------------------
bool ArchiveTreeNode::addEntry(ArchiveEntry::SPtr& entry, unsigned index)
{
	// Check entry
	if (!entry)
		return false;

	// Check index
	if (index >= entries_.size())
	{
		// 'Invalid' index, add to end of list

		// Link entry
		if (!entries_.empty())
		{
			entries_.back()->next_ = entry.get();
			entry->prev_           = entries_.back().get();
		}
		entry->next_ = nullptr;

		// Add it to end
		entries_.push_back(ArchiveEntry::SPtr(entry));
	}
	else
	{
		// Link entry
		if (index > 0)
		{
			entries_[index - 1]->next_ = entry.get();
			entry->prev_               = entries_[index - 1].get();
		}
		entries_[index]->prev_ = entry.get();
		entry->next_           = entries_[index].get();

		// Add it at index
		entries_.insert(entries_.begin() + index, ArchiveEntry::SPtr(entry));
	}

	// Set entry's parent to this node
	entry->parent_ = this;

	// Check entry name if duplicate names aren't allowed
	if (!allow_duplicate_names_)
		ensureUniqueName(entry.get());

	return true;
}

// -----------------------------------------------------------------------------
// Removes the entry at [index] in this directory . Returns false if [index]
// was out of bounds, true otherwise
// -----------------------------------------------------------------------------
bool ArchiveTreeNode::removeEntry(unsigned index)
{
	// Check index
	if (index >= entries_.size())
		return false;

	// De-parent entry
	entries_[index]->parent_ = nullptr;

	// De-link entry
	entries_[index]->prev_ = nullptr;
	entries_[index]->next_ = nullptr;
	if (index > 0)
		entries_[index - 1]->next_ = entryAt(index + 1);
	if (index < entries_.size() - 1)
		entries_[index + 1]->prev_ = entryAt(index - 1);

	// Remove it from the entry list
	entries_.erase(entries_.begin() + index);

	return true;
}

// -----------------------------------------------------------------------------
// Swaps the entry at [index1] with the entry at [index2] within this directory
// Returns false if either index was invalid, true otherwise
// -----------------------------------------------------------------------------
bool ArchiveTreeNode::swapEntries(unsigned index1, unsigned index2)
{
	// Check indices
	if (index1 >= entries_.size() || index2 >= entries_.size() || index1 == index2)
		return false;

	// Get entries to swap
	auto entry1 = entries_[index1].get();
	auto entry2 = entries_[index2].get();

	// Swap entries
	entries_[index1].swap(entries_[index2]);

	// Update links
	linkEntries(entryAt(index1 - 1), entry2);
	linkEntries(entry2, entryAt(index1 + 1));
	linkEntries(entryAt(index2 - 1), entry1);
	linkEntries(entry1, entryAt(index2 + 1));

	return true;
}

// -----------------------------------------------------------------------------
// Clears all entries and subdirs
// -----------------------------------------------------------------------------
void ArchiveTreeNode::clear()
{
	// Clear entries
	entries_.clear();

	// Clear subdirs
	for (auto& subdir : children_)
		delete subdir;
	children_.clear();
}

// -----------------------------------------------------------------------------
// Returns a clone of this node
// -----------------------------------------------------------------------------
ArchiveTreeNode* ArchiveTreeNode::clone()
{
	// Create copy
	auto copy = new ArchiveTreeNode();
	copy->setName(dir_entry_->name());

	// Copy entries
	for (auto& entry : entries_)
		copy->addEntry(new ArchiveEntry(*entry));

	// Copy subdirectories
	for (auto& subdir : children_)
		copy->addChild(((ArchiveTreeNode*)subdir)->clone());

	return copy;
}

// -----------------------------------------------------------------------------
// Merges [node] with this node. Entries within [node] are added at [position]
// within this node. Returns false if [node] is invalid, true otherwise
// -----------------------------------------------------------------------------
bool ArchiveTreeNode::merge(ArchiveTreeNode* node, unsigned position, ArchiveEntry::State state)
{
	// Check node was given to merge
	if (!node)
		return false;

	// Merge entries
	for (unsigned a = 0; a < node->numEntries(); a++)
	{
		if (node->entryAt(a))
<<<<<<< HEAD
			node->entryAt(a)->setName(Misc::lumpNameToFileName(node->entryAt(a)->name()));
=======
			node->entryAt(a)->setName(node->entryAt(a)->getName());
>>>>>>> 972e4789

		auto nentry = new ArchiveEntry(*(node->entryAt(a)));
		addEntry(nentry, position);
		nentry->setState(state, true);

		if (position < entries_.size())
			position++;
	}

	// Merge subdirectories
	for (unsigned a = 0; a < node->nChildren(); a++)
	{
		auto child = (ArchiveTreeNode*)STreeNode::addChild(node->child(a)->name());
		child->merge((ArchiveTreeNode*)node->child(a));
		child->dirEntry()->setState(state, true);
	}

	return true;
}

// -----------------------------------------------------------------------------
// Exports all entries and subdirs to the filesystem at [path]
// -----------------------------------------------------------------------------
bool ArchiveTreeNode::exportTo(const string& path)
{
	// Create directory if needed
	if (!wxDirExists(path))
		wxMkdir(path);

	// Export entries as files
	for (auto& entry : entries_)
	{
		// Setup entry filename
		wxFileName fn(entry->name());
		fn.SetPath(path);

		// Add file extension if it doesn't exist
		if (!fn.HasExt())
			fn.SetExt(entry->type()->extension());

		// Do export
		entry->exportFile(fn.GetFullPath());
	}

	// Export subdirectories
	for (auto& subdir : children_)
		((ArchiveTreeNode*)subdir)->exportTo(path + "/" + subdir->name());

	return true;
}

// -----------------------------------------------------------------------------
// Ensures [entry] has an unique name within this directory
// -----------------------------------------------------------------------------
void ArchiveTreeNode::ensureUniqueName(ArchiveEntry* entry)
{
	unsigned   index     = 0;
	unsigned   number    = 0;
	const auto n_entries = entries_.size();
	wxFileName fn(entry->name());
	string     name = fn.GetFullName();
	while (index < n_entries)
	{
		if (entries_[index].get() == entry)
		{
			index++;
			continue;
		}

		if (S_CMPNOCASE(entries_[index]->name(false), name))
		{
			fn.SetName(S_FMT("%s%d", CHR(entry->name(true)), ++number));
			name  = fn.GetFullName();
			index = 0;
			continue;
		}

		index++;
	}

	if (number > 0)
		entry->rename(name);
}<|MERGE_RESOLUTION|>--- conflicted
+++ resolved
@@ -481,11 +481,7 @@
 	for (unsigned a = 0; a < node->numEntries(); a++)
 	{
 		if (node->entryAt(a))
-<<<<<<< HEAD
-			node->entryAt(a)->setName(Misc::lumpNameToFileName(node->entryAt(a)->name()));
-=======
-			node->entryAt(a)->setName(node->entryAt(a)->getName());
->>>>>>> 972e4789
+			node->entryAt(a)->setName(node->entryAt(a)->name());
 
 		auto nentry = new ArchiveEntry(*(node->entryAt(a)));
 		addEntry(nentry, position);
