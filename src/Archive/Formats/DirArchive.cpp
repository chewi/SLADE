--- conflicted
+++ resolved
@@ -370,7 +370,7 @@
 shared_ptr<ArchiveEntry> DirArchive::addEntry(shared_ptr<ArchiveEntry> entry, string_view add_namespace)
 {
 	// Check entry
-	if (!checkEntry(entry))
+	if (!checkEntry(entry.get()))
 		return nullptr;
 	
 	// Check namespace
@@ -391,17 +391,12 @@
 // -----------------------------------------------------------------------------
 bool DirArchive::removeEntry(ArchiveEntry* entry)
 {
-<<<<<<< HEAD
-	auto old_name = entry->exProp("filePath").stringValue();
-	bool success  = Archive::removeEntry(entry);
-=======
 	// Check entry
 	if (!checkEntry(entry))
 		return false;
-	
-	string old_name = entry->exProp("filePath").getStringValue();
-	bool success = Archive::removeEntry(entry);
->>>>>>> 44bf0e29
+
+	auto old_name = entry->exProp("filePath").stringValue();
+	bool success  = Archive::removeEntry(entry);
 	if (success)
 		removed_files_.push_back(old_name);
 	return success;
