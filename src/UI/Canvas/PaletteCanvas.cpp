--- conflicted
+++ resolved
@@ -40,19 +40,12 @@
 //
 // -----------------------------------------------------------------------------
 
-<<<<<<< HEAD
-/* PaletteCanvas::PaletteCanvas
- * PaletteCanvas class constructor
- *******************************************************************/
+
+// -----------------------------------------------------------------------------
+// PaletteCanvas class constructor
+// -----------------------------------------------------------------------------
 PaletteCanvas::PaletteCanvas(wxWindow* parent, int id) :
 	GLCanvas{ parent, id }
-=======
-
-// -----------------------------------------------------------------------------
-// PaletteCanvas class constructor
-// -----------------------------------------------------------------------------
-PaletteCanvas::PaletteCanvas(wxWindow* parent, int id) : OGLCanvas(parent, id)
->>>>>>> c2249569
 {
 	// Bind events
 	Bind(wxEVT_LEFT_DOWN, &PaletteCanvas::onMouseLeftDown, this);
@@ -60,17 +53,10 @@
 	Bind(wxEVT_MOTION, &PaletteCanvas::onMouseMotion, this);
 }
 
-<<<<<<< HEAD
-/* PaletteCanvas::draw
- * Draws the palette as 16x16 (or 32x8) coloured squares
- *******************************************************************/
+// -----------------------------------------------------------------------------
+// Draws the palette as 16x16 (or 32x8) coloured squares
+// -----------------------------------------------------------------------------
 void PaletteCanvas::drawContent()
-=======
-// -----------------------------------------------------------------------------
-// Draws the palette as 16x16 (or 32x8) coloured squares
-// -----------------------------------------------------------------------------
-void PaletteCanvas::draw()
->>>>>>> c2249569
 {
 	// Setup standard 2d view
 	setup2D();
@@ -98,11 +84,7 @@
 		for (int x = 0; x < cols; x++)
 		{
 			// Set colour
-<<<<<<< HEAD
-			OpenGL::setColour(palette_.colour(c));
-=======
 			OpenGL::setColour(palette_.colour(c), OpenGL::Blend::Normal);
->>>>>>> c2249569
 
 			// Draw square
 			glBegin(GL_QUADS);
@@ -214,11 +196,7 @@
 void PaletteCanvas::onMouseLeftDown(wxMouseEvent& e)
 {
 	// Handle selection if needed
-<<<<<<< HEAD
-	if (allow_selection_ > 0)
-=======
 	if (allow_selection_ != SelectionType::None)
->>>>>>> c2249569
 	{
 		// Figure out what 'grid' position was clicked
 		int rows = 16;
@@ -263,11 +241,7 @@
 void PaletteCanvas::onMouseMotion(wxMouseEvent& e)
 {
 	// Check for dragging selection
-<<<<<<< HEAD
-	if (e.LeftIsDown() && allow_selection_ > 1)
-=======
 	if (e.LeftIsDown() && allow_selection_ == SelectionType::Range)
->>>>>>> c2249569
 	{
 		// Figure out what 'grid' position the cursor is over
 		int rows = 16;
