--- conflicted
+++ resolved
@@ -60,30 +60,6 @@
 //
 // -----------------------------------------------------------------------------
 
-<<<<<<< HEAD
-=======
-/* MapPreviewCanvas::MapPreviewCanvas
- * MapPreviewCanvas class constructor
- *******************************************************************/
-MapPreviewCanvas::MapPreviewCanvas(wxWindow* parent) : OGLCanvas(parent, -1)
-{
-	zoom = 1;
-	offset_x = 0;
-	offset_y = 0;
-	tex_thing = nullptr;
-	tex_loaded = false;
-	n_sides = 0;
-	n_sectors = 0;
-}
-
-/* MapPreviewCanvas::~MapPreviewCanvas
- * MapPreviewCanvas class destructor
- *******************************************************************/
-MapPreviewCanvas::~MapPreviewCanvas()
-{
-	if (tex_thing) delete tex_thing;
-}
->>>>>>> 7bd1996e
 
 // -----------------------------------------------------------------------------
 // Adds a vertex to the map data
@@ -131,16 +107,12 @@
 		map_archive = true;
 
 		// Attempt to open entry as wad archive
-<<<<<<< HEAD
 		temp_archive_ = std::make_unique<WadArchive>();
 		if (!temp_archive_->open(m_head->data()))
 		{
 			temp_archive_.reset();
-=======
-		temp_archive = std::make_unique<WadArchive>();
-		if (!temp_archive->open(map.head))
->>>>>>> 7bd1996e
 			return false;
+		}
 
 		// Detect maps
 		auto maps = temp_archive_->detectMaps();
@@ -397,7 +369,6 @@
 		}
 	}
 
-<<<<<<< HEAD
 	// Clean up
 	if (map_archive)
 	{
@@ -405,8 +376,6 @@
 		temp_archive_ = nullptr;
 	}
 
-=======
->>>>>>> 7bd1996e
 	// Refresh map
 	Refresh();
 
