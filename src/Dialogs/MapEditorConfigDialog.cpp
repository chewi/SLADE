--- conflicted
+++ resolved
@@ -633,19 +633,15 @@
 
 				// Hexen
 				if (map_format == MAP_HEXEN)
-<<<<<<< HEAD
 					end = archive_->addNewEntry("BEHAVIOR");
-=======
-					end = archive->addNewEntry("BEHAVIOR");
 
 				// Doom64
 				if (map_format == MAP_DOOM64)
 				{
-					archive->addNewEntry("LEAFS");
-					archive->addNewEntry("LIGHTS");
-					end = archive->addNewEntry("MACROS");
+					archive_->addNewEntry("LEAFS");
+					archive_->addNewEntry("LIGHTS");
+					end = archive_->addNewEntry("MACROS");
 				}
->>>>>>> 188915cb
 			}
 
 			// Refresh map list
