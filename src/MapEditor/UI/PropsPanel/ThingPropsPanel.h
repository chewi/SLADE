--- conflicted
+++ resolved
@@ -83,7 +83,6 @@
 	void applyChanges() override;
 
 private:
-<<<<<<< HEAD
 	TabControl*          stc_tabs_         = nullptr;
 	MapObjectPropsPanel* mopp_other_props_ = nullptr;
 	vector<wxCheckBox*>  cb_flags_;
@@ -95,6 +94,7 @@
 	AngleControl*        ac_direction_  = nullptr;
 	NumberTextCtrl*      text_id_       = nullptr;
 	NumberTextCtrl*      text_height_   = nullptr;
+	wxButton*            btn_new_id_    = nullptr;
 
 	vector<wxString> udmf_flags_;
 	vector<wxString> udmf_flags_extra_;
@@ -104,27 +104,4 @@
 	wxPanel* setupExtraFlagsTab();
 
 	void onSpriteClicked(wxMouseEvent& e);
-=======
-	TabControl*				stc_tabs_			= nullptr;
-	MapObjectPropsPanel*	mopp_other_props_	= nullptr;
-	vector<wxCheckBox*>		cb_flags_;
-	vector<wxCheckBox*>		cb_flags_extra_;
-	ArgsPanel*				panel_args_			= nullptr;
-	SpriteTexCanvas*		gfx_sprite_			= nullptr;
-	wxStaticText*			label_type_			= nullptr;
-	ActionSpecialPanel*		panel_special_		= nullptr;
-	AngleControl*			ac_direction_		= nullptr;
-	NumberTextCtrl*			text_id_			= nullptr;
-	NumberTextCtrl*			text_height_		= nullptr;
-	wxButton*				btn_new_id_			= nullptr;
-
-	vector<string>	udmf_flags_;
-	vector<string>	udmf_flags_extra_;
-	int				type_current_		= 0;
-
-	wxPanel*	setupGeneralTab();
-	wxPanel*	setupExtraFlagsTab();
-
-	void	onSpriteClicked(wxMouseEvent& e);
->>>>>>> 7a1b75bb
 };