--- conflicted
+++ resolved
@@ -29,13 +29,8 @@
 	void joinSectors(bool remove_lines) const;
 
 	// Things
-<<<<<<< HEAD
-	void changeThingType() const;
+	void changeThingType();
 	void thingQuickAngle(Vec2d mouse_pos) const;
-=======
-	void	changeThingType();
-	void	thingQuickAngle(fpoint2_t mouse_pos) const;
->>>>>>> 7a1b75bb
 
 	// Copy / Paste
 	void copy() const;
