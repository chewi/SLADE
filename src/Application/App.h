--- conflicted
+++ resolved
@@ -25,40 +25,24 @@
 	void saveConfigFile();
 	void exit(bool save_config);
 
-<<<<<<< HEAD
 	// Version
 	struct Version
-=======
-	Version(unsigned long major = 0, unsigned long minor = 0, unsigned long revision = 0, unsigned long beta = 0) :
-		major{ major }, minor{ minor }, revision{ revision }, beta{ beta }
->>>>>>> e46f80a8
 	{
 		unsigned long major    = 0;
 		unsigned long minor    = 0;
 		unsigned long revision = 0;
 		unsigned long beta     = 0;
 
-<<<<<<< HEAD
 		Version(unsigned long major = 0, unsigned long minor = 0, unsigned long revision = 0, unsigned long beta = 0) :
-			major{ major },
-			minor{ minor },
-			revision{ revision },
-			beta{ beta }
+			major{ major }, minor{ minor }, revision{ revision }, beta{ beta }
 		{
 		}
-=======
-	int    cmp(const Version& rhs) const;
-	string toString() const;
-};
-const Version& version();
->>>>>>> e46f80a8
 
 		int    cmp(const Version& rhs) const;
 		string toString() const;
 	};
 	const Version& version();
 
-<<<<<<< HEAD
 	// Path related stuff
 	enum class Dir
 	{
@@ -82,21 +66,7 @@
 	bool          useWebView();
 	bool          useSFMLRenderWindow();
 	const string& iconFile();
-=======
-// Platform and build options
-enum Platform
-{
-	Windows,
-	Linux,
-	MacOS,
-	Unknown
-};
-Platform     platform();
-bool         useWebView();
-bool         useSFMLRenderWindow();
-const string getIcon();
-bool         isWin64Build();
->>>>>>> e46f80a8
+	bool          isWin64Build();
 
 	std::thread::id mainThreadId();
 } // namespace app
