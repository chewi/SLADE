
// -----------------------------------------------------------------------------
// SLADE - It's a Doom Editor
// Copyright(C) 2008 - 2017 Simon Judd
//
// Email:       sirjuddington@gmail.com
// Web:         http://slade.mancubus.net
// Filename:    App.cpp
// Description: The App namespace, with various general application related
//              functions
//
// This program is free software; you can redistribute it and/or modify it
// under the terms of the GNU General Public License as published by the Free
// Software Foundation; either version 2 of the License, or (at your option)
// any later version.
//
// This program is distributed in the hope that it will be useful, but WITHOUT
// ANY WARRANTY; without even the implied warranty of MERCHANTABILITY or
// FITNESS FOR A PARTICULAR PURPOSE. See the GNU General Public License for
// more details.
//
// You should have received a copy of the GNU General Public License along with
// this program; if not, write to the Free Software Foundation, Inc.,
// 51 Franklin Street, Fifth Floor, Boston, MA  02110 - 1301, USA.
// -----------------------------------------------------------------------------


// -----------------------------------------------------------------------------
//
// Includes
//
// -----------------------------------------------------------------------------
#include "Main.h"
#include "App.h"
#include "Archive/ArchiveManager.h"
#include "Dialogs/SetupWizard/SetupWizardDialog.h"
#include "External/dumb/dumb.h"
#include "Game/Configuration.h"
#include "General/ColourConfiguration.h"
#include "General/Console/Console.h"
#include "General/Clipboard.h"
#include "General/Executables.h"
#include "General/KeyBind.h"
#include "General/Misc.h"
#include "General/SAction.h"
#include "General/UI.h"
#include "Graphics/Icons.h"
#include "Graphics/Palette/PaletteManager.h"
#include "Graphics/SImage/SIFormat.h"
#include "MainEditor/MainEditor.h"
#include "MapEditor/NodeBuilders.h"
#include "OpenGL/Drawing.h"
#include "SLADEWxApp.h"
#include "Scripting/Lua.h"
#include "Scripting/ScriptManager.h"
#include "TextEditor/TextLanguage.h"
#include "TextEditor/TextStyle.h"
#include "UI/SBrush.h"
#include "Utility/Tokenizer.h"


// -----------------------------------------------------------------------------
//
// Variables
//
// -----------------------------------------------------------------------------
namespace App
{
wxStopWatch     timer;
int             temp_fail_count = 0;
bool            init_ok         = false;
bool            exiting         = false;
std::thread::id main_thread_id;

// Version
<<<<<<< HEAD
Version version_num{ 3, 2, 0, 1 };
=======
Version version_num{ 3, 1, 4, 0 };
>>>>>>> a34f9828

// Directory paths
string dir_data = "";
string dir_user = "";
string dir_app  = "";
string dir_res  = "";
string dir_temp = "";
#ifdef WIN32
string dir_separator = "\\";
#else
string dir_separator = "/";
#endif

// App objects (managers, etc.)
Console        console_main;
PaletteManager palette_manager;
ArchiveManager archive_manager;
Clipboard      clip_board;
} // namespace App

CVAR(Int, temp_location, 0, CVar::Flag::Save)
CVAR(String, temp_location_custom, "", CVar::Flag::Save)
CVAR(Bool, setup_wizard_run, false, CVar::Flag::Save)


// -----------------------------------------------------------------------------
//
// App::Version Struct Functions
//
// ----------------------------------------------------------------------------


// ----------------------------------------------------------------------------
// Compares with another version [rhs].
// Returns 0 if equal, 1 if this is newer or -1 if this is older
// ----------------------------------------------------------------------------
int App::Version::cmp(const Version& rhs) const
{
	if (major == rhs.major)
	{
		if (minor == rhs.minor)
		{
			if (revision == rhs.revision)
			{
				if (beta == rhs.beta)
					return 0;
				if (beta == 0 && rhs.beta > 0)
					return 1;
				if (beta > 0 && rhs.beta == 0)
					return -1;

				return beta > rhs.beta ? 1 : -1;
			}

			return revision > rhs.revision ? 1 : -1;
		}

		return minor > rhs.minor ? 1 : -1;
	}

	return major > rhs.major ? 1 : -1;
}

// ----------------------------------------------------------------------------
// Returns a string representation of the version (eg. "3.2.1 beta 4")
// ----------------------------------------------------------------------------
string App::Version::toString() const
{
	string vers = S_FMT("%lu.%lu.%lu", major, minor, revision);
	if (beta > 0)
		vers += S_FMT(" beta %lu", beta);
	return vers;
}


// ----------------------------------------------------------------------------
//
// App Namespace Functions
//
// -----------------------------------------------------------------------------
namespace App
{
// -----------------------------------------------------------------------------
// Checks for and creates necessary application directories. Returns true
// if all directories existed and were created successfully if needed,
// false otherwise
// -----------------------------------------------------------------------------
bool initDirectories()
{
	// If we're passed in a INSTALL_PREFIX (from CMAKE_INSTALL_PREFIX),
	// use this for the installation prefix
#if defined(__WXGTK__) && defined(INSTALL_PREFIX)
	wxStandardPaths::Get().SetInstallPrefix(INSTALL_PREFIX);
#endif // defined(__UNIX__) && defined(INSTALL_PREFIX)

	// Setup app dir
	dir_app = wxFileName(wxStandardPaths::Get().GetExecutablePath()).GetPath();

	// Check for portable install
	if (wxFileExists(path("portable", Dir::Executable)))
	{
		// Setup portable user/data dirs
		dir_data = dir_app;
		dir_res  = dir_app;
		dir_user = dir_app + dir_separator + "config";
	}
	else
	{
		// Setup standard user/data dirs
		dir_user = wxStandardPaths::Get().GetUserDataDir();
		dir_data = wxStandardPaths::Get().GetDataDir();
		dir_res  = wxStandardPaths::Get().GetResourcesDir();
	}

	// Create user dir if necessary
	if (!wxDirExists(dir_user))
	{
		if (!wxMkdir(dir_user))
		{
			wxMessageBox(S_FMT("Unable to create user directory \"%s\"", dir_user), "Error", wxICON_ERROR);
			return false;
		}
	}

	// Create temp dir if necessary
	dir_temp = dir_user + dir_separator + "temp";
	if (!wxDirExists(dir_temp))
	{
		if (!wxMkdir(dir_temp))
		{
			wxMessageBox(S_FMT("Unable to create temp directory \"%s\"", dir_temp), "Error", wxICON_ERROR);
			return false;
		}
	}

	// Check data dir
	if (!wxDirExists(dir_data))
		dir_data = dir_app; // Use app dir if data dir doesn't exist

	// Check res dir
	if (!wxDirExists(dir_res))
		dir_res = dir_app; // Use app dir if res dir doesn't exist

	return true;
}

// -----------------------------------------------------------------------------
// Reads and parses the SLADE configuration file
// -----------------------------------------------------------------------------
void readConfigFile()
{
	// Open SLADE.cfg
	Tokenizer tz;
	if (!tz.openFile(App::path("slade3.cfg", App::Dir::User)))
		return;

	// Go through the file with the tokenizer
	while (!tz.atEnd())
	{
		// If we come across a 'cvars' token, read in the cvars section
		if (tz.advIf("cvars", 2))
		{
			// Keep reading name/value pairs until we hit the ending '}'
			while (!tz.checkOrEnd("}"))
			{
				CVar::set(tz.current().text, tz.peek().text);
				tz.adv(2);
			}

			tz.adv(); // Skip ending }
		}

		// Read base resource archive paths
		if (tz.advIf("base_resource_paths", 2))
		{
			while (!tz.checkOrEnd("}"))
			{
				archive_manager.addBaseResourcePath(wxString::FromUTF8(UTF8(tz.current().text)));
				tz.adv();
			}

			tz.adv(); // Skip ending }
		}

		// Read recent files list
		if (tz.advIf("recent_files", 2))
		{
			while (!tz.checkOrEnd("}"))
			{
				archive_manager.addRecentFile(wxString::FromUTF8(UTF8(tz.current().text)));
				tz.adv();
			}

			tz.adv(); // Skip ending }
		}

		// Read keybinds
		if (tz.advIf("keys", 2))
			KeyBind::readBinds(tz);

		// Read nodebuilder paths
		if (tz.advIf("nodebuilder_paths", 2))
		{
			while (!tz.checkOrEnd("}"))
			{
				NodeBuilders::addBuilderPath(tz.current().text, tz.peek().text);
				tz.adv(2);
			}

			tz.adv(); // Skip ending }
		}

		// Read game exe paths
		if (tz.advIf("executable_paths", 2))
		{
			while (!tz.checkOrEnd("}"))
			{
				Executables::setGameExePath(tz.current().text, tz.peek().text);
				tz.adv(2);
			}

			tz.adv(); // Skip ending }
		}

		// Read window size/position info
		if (tz.advIf("window_info", 2))
			Misc::readWindowInfo(tz);

		// Next token
		tz.adv();
	}
}

// -----------------------------------------------------------------------------
// Processes command line [args]
// -----------------------------------------------------------------------------
vector<string> processCommandLine(vector<string>& args)
{
	vector<string> to_open;

	// Process command line args (except the first as it is normally the executable name)
	for (auto& arg : args)
	{
		// -nosplash: Disable splash window
		if (S_CMPNOCASE(arg, "-nosplash"))
			UI::enableSplash(false);

		// -debug: Enable debug mode
		else if (S_CMPNOCASE(arg, "-debug"))
		{
			Global::debug = true;
			Log::info("Debugging stuff enabled");
		}

		// Other (no dash), open as archive
		else if (!arg.StartsWith("-"))
			to_open.push_back(arg);

		// Unknown parameter
		else
			Log::warning(S_FMT("Unknown command line parameter: \"%s\"", CHR(arg)));
	}

	return to_open;
}
} // namespace App

// -----------------------------------------------------------------------------
// Returns true if the application has been initialised
// -----------------------------------------------------------------------------
bool App::isInitialised()
{
	return init_ok;
}

// -----------------------------------------------------------------------------
// Returns the global Console
// -----------------------------------------------------------------------------
Console* App::console()
{
	return &console_main;
}

// -----------------------------------------------------------------------------
// Returns the Palette Manager
// -----------------------------------------------------------------------------
PaletteManager* App::paletteManager()
{
	return &palette_manager;
}

// -----------------------------------------------------------------------------
// Returns the Archive Manager
// -----------------------------------------------------------------------------
ArchiveManager& App::archiveManager()
{
	return archive_manager;
}

// -----------------------------------------------------------------------------
// Returns the Clipboard
// -----------------------------------------------------------------------------
Clipboard& App::clipboard()
{
	return clip_board;
}

// -----------------------------------------------------------------------------
// Returns the number of ms elapsed since the application was started
// -----------------------------------------------------------------------------
long App::runTimer()
{
	return timer.Time();
}

// -----------------------------------------------------------------------------
// Returns true if the application is exiting
// -----------------------------------------------------------------------------
bool App::isExiting()
{
	return exiting;
}

// -----------------------------------------------------------------------------
// Application initialisation
// -----------------------------------------------------------------------------
bool App::init(vector<string>& args, double ui_scale)
{
	// Get the id of the current thread (should be the main one)
	main_thread_id = std::this_thread::get_id();

	// Set locale to C so that the tokenizer will work properly
	// even in locales where the decimal separator is a comma.
	setlocale(LC_ALL, "C");

	// Init application directories
	if (!initDirectories())
		return false;

	// Init log
	Log::init();

	// Process the command line arguments
	vector<string> paths_to_open = processCommandLine(args);

	// Init keybinds
	KeyBind::initBinds();

	// Load configuration file
	Log::info("Loading configuration");
	readConfigFile();

	// Check that SLADE.pk3 can be found
	Log::info("Loading resources");
	archive_manager.init();
	if (!archive_manager.resArchiveOK())
	{
		wxMessageBox(
			"Unable to find slade.pk3, make sure it exists in the same directory as the "
			"SLADE executable",
			"Error",
			wxICON_ERROR);
		return false;
	}

	// Init SActions
	SAction::initWxId(26000);
	SAction::initActions();

	// Init lua
	Lua::init();

	// Init UI
	UI::init(ui_scale);

	// Show splash screen
	UI::showSplash("Starting up...");

	// Init palettes
	if (!palette_manager.init())
	{
		Log::error("Failed to initialise palettes");
		return false;
	}

	// Init SImage formats
	SIFormat::initFormats();

	// Init brushes
	theBrushManager->initBrushes();

	// Load program icons
	Log::info("Loading icons");
	Icons::loadIcons();

	// Load program fonts
	Drawing::initFonts();

	// Load entry types
	Log::info("Loading entry types");
	EntryDataFormat::initBuiltinFormats();
	EntryType::loadEntryTypes();

	// Load text languages
	Log::info("Loading text languages");
	TextLanguage::loadLanguages();

	// Init text stylesets
	Log::info("Loading text style sets");
	StyleSet::loadResourceStyles();
	StyleSet::loadCustomStyles();

	// Init colour configuration
	Log::info("Loading colour configuration");
	ColourConfiguration::init();

	// Init nodebuilders
	NodeBuilders::init();

	// Init game executables
	Executables::init();

	// Init main editor
	MainEditor::init();

	// Init base resource
	Log::info("Loading base resource");
	archive_manager.initBaseResource();
	Log::info("Base resource loaded");

	// Init game configuration
	Log::info("Loading game configurations");
	Game::init();

	// Init script manager
	ScriptManager::init();

	// Show the main window
	MainEditor::windowWx()->Show(true);
	wxGetApp().SetTopWindow(MainEditor::windowWx());
	UI::showSplash("Starting up...", false, MainEditor::windowWx());

	// Open any archives from the command line
	for (auto& path : paths_to_open)
		archive_manager.openArchive(path);

	// Hide splash screen
	UI::hideSplash();

	init_ok = true;
	Log::info("SLADE Initialisation OK");

	// Show Setup Wizard if needed
	if (!setup_wizard_run)
	{
		SetupWizardDialog dlg(MainEditor::windowWx());
		dlg.ShowModal();
		setup_wizard_run = true;
		MainEditor::windowWx()->Update();
		MainEditor::windowWx()->Refresh();
	}

	return true;
}

// -----------------------------------------------------------------------------
// Saves the SLADE configuration file
// -----------------------------------------------------------------------------
void App::saveConfigFile()
{
	// Open SLADE.cfg for writing text
	wxFile file(App::path("slade3.cfg", App::Dir::User), wxFile::write);

	// Do nothing if it didn't open correctly
	if (!file.IsOpened())
		return;

	// Write cfg header
	file.Write("/*****************************************************\n");
	file.Write(" * SLADE Configuration File\n");
	file.Write(" * Don't edit this unless you know what you're doing\n");
	file.Write(" *****************************************************/\n\n");

	// Write cvars
	CVar::saveToFile(file);

	// Write base resource archive paths
	file.Write("\nbase_resource_paths\n{\n");
	for (size_t a = 0; a < archive_manager.numBaseResourcePaths(); a++)
	{
		string path = archive_manager.getBaseResourcePath(a);
		path.Replace("\\", "/");
		file.Write(S_FMT("\t\"%s\"\n", path), wxConvUTF8);
	}
	file.Write("}\n");

	// Write recent files list (in reverse to keep proper order when reading back)
	file.Write("\nrecent_files\n{\n");
	for (int a = archive_manager.numRecentFiles() - 1; a >= 0; a--)
	{
		string path = archive_manager.recentFile(a);
		path.Replace("\\", "/");
		file.Write(S_FMT("\t\"%s\"\n", path), wxConvUTF8);
	}
	file.Write("}\n");

	// Write keybinds
	file.Write("\nkeys\n{\n");
	file.Write(KeyBind::writeBinds());
	file.Write("}\n");

	// Write nodebuilder paths
	file.Write("\n");
	NodeBuilders::saveBuilderPaths(file);

	// Write game exe paths
	file.Write("\nexecutable_paths\n{\n");
	file.Write(Executables::writePaths());
	file.Write("}\n");

	// Write window info
	file.Write("\nwindow_info\n{\n");
	Misc::writeWindowInfo(file);
	file.Write("}\n");

	// Close configuration file
	file.Write("\n// End Configuration File\n\n");
}

// -----------------------------------------------------------------------------
// Application exit, shuts down and cleans everything up.
// If [save_config] is true, saves all configuration related files
// -----------------------------------------------------------------------------
void App::exit(bool save_config)
{
	exiting = true;

	if (save_config)
	{
		// Save configuration
		saveConfigFile();

		// Save text style configuration
		StyleSet::saveCurrent();

		// Save colour configuration
		MemChunk ccfg;
		ColourConfiguration::writeConfiguration(ccfg);
		ccfg.exportFile(App::path("colours.cfg", App::Dir::User));

		// Save game exes
		wxFile f;
		f.Open(App::path("executables.cfg", App::Dir::User), wxFile::write);
		f.Write(Executables::writeExecutables());
		f.Close();

		// Save custom special presets
		Game::saveCustomSpecialPresets();

		// Save custom scripts
		ScriptManager::saveUserScripts();
	}

	// Close all open archives
	archive_manager.closeAll();

	// Clean up
	EntryType::cleanupEntryTypes();

	// Clear temp folder
	wxDir temp;
	temp.Open(App::path("", App::Dir::Temp));
	string filename = wxEmptyString;
	bool   files    = temp.GetFirst(&filename, wxEmptyString, wxDIR_FILES);
	while (files)
	{
		if (!wxRemoveFile(App::path(filename, App::Dir::Temp)))
			LOG_WARNING(1, "Warning: Could not clean up temporary file \"%s\"", filename);
		files = temp.GetNext(&filename);
	}

	// Close lua
	Lua::close();

	// Close DUMB
	dumb_exit();

	// Exit wx Application
	wxGetApp().Exit();
}


// ----------------------------------------------------------------------------
// Returns the current version of SLADE
// ----------------------------------------------------------------------------
const App::Version& App::version()
{
	return version_num;
}

// -----------------------------------------------------------------------------
// Prepends an application-related path to a [filename]
//
// App::Dir::Data: SLADE application data directory (for SLADE.pk3)
// App::Dir::User: User configuration and resources directory
// App::Dir::Executable: Directory of the SLADE executable
// App::Dir::Temp: Temporary files directory
// -----------------------------------------------------------------------------
string App::path(const string& filename, Dir dir)
{
	if (dir == Dir::Data)
		return dir_data + dir_separator + filename;
	if (dir == Dir::User)
		return dir_user + dir_separator + filename;
	if (dir == Dir::Executable)
		return dir_app + dir_separator + filename;
	if (dir == Dir::Resources)
		return dir_res + dir_separator + filename;
	if (dir == Dir::Temp)
		return dir_temp + dir_separator + filename;

	return filename;
}

App::Platform App::platform()
{
#ifdef __WXMSW__
	return Platform::Windows;
#elif __WXGTK__
	return Platform::Linux;
#elif __WXOSX__
	return Platform::MacOS;
#else
	return Platform::Unknown;
#endif
}

bool App::useWebView()
{
#ifdef USE_WEBVIEW_STARTPAGE
	return true;
#else
	return false;
#endif
}

bool App::useSFMLRenderWindow()
{
#ifdef USE_SFML_RENDERWINDOW
	return true;
#else
	return false;
#endif
}

const string& App::iconFile()
{
	static string icon = "slade.ico";
	return icon;
}

std::thread::id App::mainThreadId()
{
	return main_thread_id;
}


CONSOLE_COMMAND(setup_wizard, 0, false)
{
	SetupWizardDialog dlg(MainEditor::windowWx());
	dlg.ShowModal();
}<|MERGE_RESOLUTION|>--- conflicted
+++ resolved
@@ -73,11 +73,7 @@
 std::thread::id main_thread_id;
 
 // Version
-<<<<<<< HEAD
 Version version_num{ 3, 2, 0, 1 };
-=======
-Version version_num{ 3, 1, 4, 0 };
->>>>>>> a34f9828
 
 // Directory paths
 string dir_data = "";
