
// -----------------------------------------------------------------------------
// SLADE - It's a Doom Editor
// Copyright(C) 2008 - 2019 Simon Judd
//
// Email:       sirjuddington@gmail.com
// Web:         http://slade.mancubus.net
// Filename:    GfxEntryPanel.cpp
// Description: GfxEntryPanel class. The UI for editing gfx entries.
//
// This program is free software; you can redistribute it and/or modify it
// under the terms of the GNU General Public License as published by the Free
// Software Foundation; either version 2 of the License, or (at your option)
// any later version.
//
// This program is distributed in the hope that it will be useful, but WITHOUT
// ANY WARRANTY; without even the implied warranty of MERCHANTABILITY or
// FITNESS FOR A PARTICULAR PURPOSE. See the GNU General Public License for
// more details.
//
// You should have received a copy of the GNU General Public License along with
// this program; if not, write to the Free Software Foundation, Inc.,
// 51 Franklin Street, Fifth Floor, Boston, MA  02110 - 1301, USA.
// -----------------------------------------------------------------------------


// -----------------------------------------------------------------------------
//
// Includes
//
// -----------------------------------------------------------------------------
#include "Main.h"
#include "GfxEntryPanel.h"
#include "Archive/Archive.h"
#include "Dialogs/GfxColouriseDialog.h"
#include "Dialogs/GfxConvDialog.h"
#include "Dialogs/GfxCropDialog.h"
#include "Dialogs/GfxTintDialog.h"
#include "Dialogs/ModifyOffsetsDialog.h"
#include "Dialogs/TranslationEditorDialog.h"
#include "General/Console/ConsoleHelpers.h"
#include "General/Misc.h"
#include "General/UI.h"
#include "Graphics/Icons.h"
#include "MainEditor/EntryOperations.h"
#include "MainEditor/MainEditor.h"
#include "MainEditor/UI/MainWindow.h"
#include "UI/Controls/PaletteChooser.h"
#include "UI/Controls/SIconButton.h"
#include "UI/Controls/SZoomSlider.h"
#include "UI/SBrush.h"
#include "Utility/StringUtils.h"


// -----------------------------------------------------------------------------
//
// Variables
//
// -----------------------------------------------------------------------------
EXTERN_CVAR(Bool, gfx_arc)
EXTERN_CVAR(String, last_colour)
EXTERN_CVAR(String, last_tint_colour)
EXTERN_CVAR(Int, last_tint_amount)


// -----------------------------------------------------------------------------
//
// GfxEntryPanel Class Functions
//
// -----------------------------------------------------------------------------


// -----------------------------------------------------------------------------
// GfxEntryPanel class constructor
// -----------------------------------------------------------------------------
GfxEntryPanel::GfxEntryPanel(wxWindow* parent) : EntryPanel(parent, "gfx")
{
	// Init variables
	prev_translation_.addRange(TransRange::Type::Palette, 0);
	edit_translation_.addRange(TransRange::Type::Palette, 0);

	// Add gfx canvas
	gfx_canvas_ = new GfxCanvas(this, -1);
	sizer_main_->Add(gfx_canvas_->toPanel(this), 1, wxEXPAND, 0);
	gfx_canvas_->setViewType(GfxCanvas::View::Default);
	gfx_canvas_->allowDrag(true);
	gfx_canvas_->allowScroll(true);
	gfx_canvas_->setPalette(MainEditor::currentPalette());
	gfx_canvas_->setTranslation(&edit_translation_);

	// Offsets
	wxSize spinsize = { UI::px(UI::Size::SpinCtrlWidth), -1 };
	spin_xoffset_   = new wxSpinCtrl(
        this,
        -1,
        wxEmptyString,
        wxDefaultPosition,
        wxDefaultSize,
        wxSP_ARROW_KEYS | wxTE_PROCESS_ENTER,
        SHRT_MIN,
        SHRT_MAX,
        0);
	spin_yoffset_ = new wxSpinCtrl(
		this,
		-1,
		wxEmptyString,
		wxDefaultPosition,
		wxDefaultSize,
		wxSP_ARROW_KEYS | wxTE_PROCESS_ENTER,
		SHRT_MIN,
		SHRT_MAX,
		0);
	spin_xoffset_->SetMinSize(spinsize);
	spin_yoffset_->SetMinSize(spinsize);
	sizer_bottom_->Add(new wxStaticText(this, -1, "Offsets:"), 0, wxALIGN_CENTER_VERTICAL, 0);
	sizer_bottom_->Add(spin_xoffset_, 0, wxALIGN_CENTER_VERTICAL | wxLEFT | wxRIGHT, UI::pad());
	sizer_bottom_->Add(spin_yoffset_, 0, wxALIGN_CENTER_VERTICAL | wxRIGHT, UI::pad());

	// Gfx (offset) type
	wxString offset_types[] = { "Auto", "Graphic", "Sprite", "HUD" };
	choice_offset_type_     = new wxChoice(this, -1, wxDefaultPosition, wxDefaultSize, 4, offset_types);
	choice_offset_type_->SetSelection(0);
	sizer_bottom_->Add(choice_offset_type_, 0, wxALIGN_CENTER_VERTICAL | wxRIGHT, UI::pad());

	// Auto offset
	btn_auto_offset_ = new SIconButton(this, "offset", "Modify Offsets...");
	sizer_bottom_->Add(btn_auto_offset_, 0, wxALIGN_CENTER_VERTICAL);

	sizer_bottom_->AddStretchSpacer();

	// Aspect ratio correction checkbox
	cb_arc_ = new wxCheckBox(this, -1, "Aspect Ratio Correction");
	cb_arc_->SetValue(gfx_arc);
	sizer_bottom_->Add(cb_arc_, 0, wxEXPAND, 0);
	sizer_bottom_->AddSpacer(UI::padLarge());

	// Tile checkbox
	cb_tile_ = new wxCheckBox(this, -1, "Tile");
	sizer_bottom_->Add(cb_tile_, 0, wxEXPAND, 0);
	sizer_bottom_->AddSpacer(UI::padLarge());

	// Image selection buttons
	btn_nextimg_ = new SIconButton(this, "right");
	btn_previmg_ = new SIconButton(this, "left");
	text_curimg_ = new wxStaticText(this, -1, "Image XX/XX");
	btn_nextimg_->Show(false);
	btn_previmg_->Show(false);
	text_curimg_->Show(false);

	// Palette chooser
	listenTo(theMainWindow->paletteChooser());

	// Custom menu
	menu_custom_ = new wxMenu();
	GfxEntryPanel::fillCustomMenu(menu_custom_);
	custom_menu_name_ = "Graphic";

	// Brushes menu
	menu_brushes_ = new wxMenu();
	fillBrushMenu(menu_brushes_);

	// Custom toolbar
	setupToolbar();

	// Bind Events
	cb_colour_->Bind(wxEVT_COLOURBOX_CHANGED, &GfxEntryPanel::onPaintColourChanged, this);
	spin_xoffset_->Bind(wxEVT_SPINCTRL, &GfxEntryPanel::onXOffsetChanged, this);
	spin_yoffset_->Bind(wxEVT_SPINCTRL, &GfxEntryPanel::onYOffsetChanged, this);
	spin_xoffset_->Bind(wxEVT_TEXT_ENTER, &GfxEntryPanel::onXOffsetChanged, this);
	spin_yoffset_->Bind(wxEVT_TEXT_ENTER, &GfxEntryPanel::onYOffsetChanged, this);
	choice_offset_type_->Bind(wxEVT_CHOICE, &GfxEntryPanel::onOffsetTypeChanged, this);
	cb_tile_->Bind(wxEVT_CHECKBOX, &GfxEntryPanel::onTileChanged, this);
	cb_arc_->Bind(wxEVT_CHECKBOX, &GfxEntryPanel::onARCChanged, this);
	Bind(wxEVT_GFXCANVAS_OFFSET_CHANGED, &GfxEntryPanel::onGfxOffsetChanged, this, gfx_canvas_->GetId());
	Bind(wxEVT_GFXCANVAS_PIXELS_CHANGED, &GfxEntryPanel::onGfxPixelsChanged, this, gfx_canvas_->GetId());
	Bind(wxEVT_GFXCANVAS_COLOUR_PICKED, &GfxEntryPanel::onColourPicked, this, gfx_canvas_->GetId());
	btn_nextimg_->Bind(wxEVT_BUTTON, &GfxEntryPanel::onBtnNextImg, this);
	btn_previmg_->Bind(wxEVT_BUTTON, &GfxEntryPanel::onBtnPrevImg, this);
	btn_auto_offset_->Bind(wxEVT_BUTTON, &GfxEntryPanel::onBtnAutoOffset, this);

	// Apply layout
	wxWindowBase::Layout();
}

// -----------------------------------------------------------------------------
// Loads an entry into the entry panel if it is a valid image format
// -----------------------------------------------------------------------------
bool GfxEntryPanel::loadEntry(ArchiveEntry* entry)
{
	return loadEntry(entry, 0);
}
bool GfxEntryPanel::loadEntry(ArchiveEntry* entry, int index)
{
	// Check entry was given
	if (entry == nullptr)
	{
		Global::error = "no entry to load";
		return false;
	}

	// Update variables
	this->entry_ = entry;
	setModified(false);

	// Attempt to load the image
	if (!Misc::loadImageFromEntry(image(), this->entry_, index))
		return false;

	// Only show next/prev image buttons if the entry contains multiple images
	if (image()->size() > 1)
	{
		btn_nextimg_->Show();
		btn_previmg_->Show();
		text_curimg_->Show();
		sizer_bottom_->Add(btn_previmg_, 0, wxEXPAND | wxRIGHT, 4);
		sizer_bottom_->Add(btn_nextimg_, 0, wxEXPAND | wxRIGHT, 4);
		sizer_bottom_->Add(text_curimg_, 0, wxALIGN_CENTER, 0);
	}
	else
	{
		btn_nextimg_->Show(false);
		btn_previmg_->Show(false);
		text_curimg_->Show(false);
		sizer_bottom_->Detach(btn_nextimg_);
		sizer_bottom_->Detach(btn_previmg_);
		sizer_bottom_->Detach(text_curimg_);
	}

	// Hack for colormaps to be 256-wide
	if (StrUtil::equalCI(entry->type()->name(), "colormap"))
		image()->setWidth(256);

	// Refresh everything
	refresh();

	return true;
}

// -----------------------------------------------------------------------------
// Saves any changes to the entry
// -----------------------------------------------------------------------------
bool GfxEntryPanel::saveEntry()
{
	// Set offsets
	auto image = this->image();
	image->setXOffset(spin_xoffset_->GetValue());
	image->setYOffset(spin_yoffset_->GetValue());

	// Write new image data if modified
	bool ok = true;
	if (image_data_modified_)
	{
		auto format = image->format();

<<<<<<< HEAD
		wxString error = "";
		ok             = false;
		auto writable  = format ? format->canWrite(*image) : SIFormat::Writable::No;
		if (format == SIFormat::unknownFormat())
=======
		string error = "";
		ok = false;
		int writable = format ? format->canWrite(*image) : SIFormat::NOTWRITABLE ;
		if (!format || format == SIFormat::unknownFormat())
>>>>>>> d9230696
			error = "Image is of unknown format";
		else if (writable == SIFormat::Writable::No)
			error = wxString::Format("Writing unsupported for format \"%s\"", format->name());
		else
		{
			// Convert image if necessary (using default options)
			if (writable == SIFormat::Writable::Convert)
			{
				format->convertWritable(*image, SIFormat::ConvertOptions());
				Log::info("Image converted for writing");
			}

			if (format->saveImage(*image, entry_->data(), &gfx_canvas_->palette()))
				ok = true;
			else
				error = "Error writing image";
		}

		if (ok)
		{
			// Set modified
			entry_->setState(ArchiveEntry::State::Modified);

			// Re-detect type
			auto oldtype = entry_->type();
			EntryType::detectEntryType(entry_);

			// Update extension if type changed
			if (oldtype != entry_->type())
				entry_->setExtensionByType();
		}
		else
			wxMessageBox(wxString("Cannot save changes to image: ") + error, "Error", wxICON_ERROR);
	}
	// Otherwise just set offsets
	else
		EntryOperations::setGfxOffsets(entry_, spin_xoffset_->GetValue(), spin_yoffset_->GetValue());

	// Apply alPh/tRNS options
	if (entry_->type()->formatId() == "img_png")
	{
		bool alph = EntryOperations::getalPhChunk(entry_);
		bool trns = EntryOperations::gettRNSChunk(entry_);

		if (alph != menu_custom_->IsChecked(SAction::fromId("pgfx_alph")->wxId()))
			EntryOperations::modifyalPhChunk(entry_, !alph);
		if (trns != menu_custom_->IsChecked(SAction::fromId("pgfx_trns")->wxId()))
			EntryOperations::modifytRNSChunk(entry_, !trns);
	}

	if (ok)
		setModified(false);

	return ok;
}

// -----------------------------------------------------------------------------
// Adds controls to the entry panel toolbar
// -----------------------------------------------------------------------------
void GfxEntryPanel::setupToolbar()
{
	// Zoom
	auto g_zoom  = new SToolBarGroup(toolbar_, "Zoom");
	slider_zoom_ = new SZoomSlider(g_zoom, gfx_canvas_);
	g_zoom->addCustomControl(slider_zoom_);
	toolbar_->addGroup(g_zoom);

	// Editing operations
	auto g_edit = new SToolBarGroup(toolbar_, "Editing");
	g_edit->addActionButton("pgfx_settrans", "");
	cb_colour_ = new ColourBox(g_edit, -1, ColRGBA::BLACK, false, true);
	cb_colour_->setPalette(&gfx_canvas_->palette());
	button_brush_ = g_edit->addActionButton("pgfx_setbrush", "");
	g_edit->addCustomControl(cb_colour_);
	g_edit->addActionButton("pgfx_drag", "");
	g_edit->addActionButton("pgfx_draw", "");
	g_edit->addActionButton("pgfx_erase", "");
	g_edit->addActionButton("pgfx_magic", "");
	SAction::fromId("pgfx_drag")->setChecked(); // Drag offsets by default
	toolbar_->addGroup(g_edit);

	// Image operations
	auto g_image = new SToolBarGroup(toolbar_, "Image");
	g_image->addActionButton("pgfx_mirror", "");
	g_image->addActionButton("pgfx_flip", "");
	g_image->addActionButton("pgfx_rotate", "");
	g_image->addActionButton("pgfx_crop", "");
	g_image->addActionButton("pgfx_convert", "");
	toolbar_->addGroup(g_image);

	// Colour operations
	auto g_colour = new SToolBarGroup(toolbar_, "Colour");
	g_colour->addActionButton("pgfx_remap", "");
	g_colour->addActionButton("pgfx_colourise", "");
	g_colour->addActionButton("pgfx_tint", "");
	toolbar_->addGroup(g_colour);

	// Misc operations
	auto g_png = new SToolBarGroup(toolbar_, "PNG");
	g_png->addActionButton("pgfx_pngopt", "");
	toolbar_->addGroup(g_png);
	toolbar_->enableGroup("PNG", false);
}

// -----------------------------------------------------------------------------
// Fills the brush menu with available brushes
// -----------------------------------------------------------------------------
void GfxEntryPanel::fillBrushMenu(wxMenu* bm) const
{
	SAction::fromId("pgfx_brush_sq_1")->addToMenu(bm);
	SAction::fromId("pgfx_brush_sq_3")->addToMenu(bm);
	SAction::fromId("pgfx_brush_sq_5")->addToMenu(bm);
	SAction::fromId("pgfx_brush_sq_7")->addToMenu(bm);
	SAction::fromId("pgfx_brush_sq_9")->addToMenu(bm);
	SAction::fromId("pgfx_brush_ci_5")->addToMenu(bm);
	SAction::fromId("pgfx_brush_ci_7")->addToMenu(bm);
	SAction::fromId("pgfx_brush_ci_9")->addToMenu(bm);
	SAction::fromId("pgfx_brush_di_3")->addToMenu(bm);
	SAction::fromId("pgfx_brush_di_5")->addToMenu(bm);
	SAction::fromId("pgfx_brush_di_7")->addToMenu(bm);
	SAction::fromId("pgfx_brush_di_9")->addToMenu(bm);
	wxMenu* pa = new wxMenu;
	SAction::fromId("pgfx_brush_pa_a")->addToMenu(pa);
	SAction::fromId("pgfx_brush_pa_b")->addToMenu(pa);
	SAction::fromId("pgfx_brush_pa_c")->addToMenu(pa);
	SAction::fromId("pgfx_brush_pa_d")->addToMenu(pa);
	SAction::fromId("pgfx_brush_pa_e")->addToMenu(pa);
	SAction::fromId("pgfx_brush_pa_f")->addToMenu(pa);
	SAction::fromId("pgfx_brush_pa_g")->addToMenu(pa);
	SAction::fromId("pgfx_brush_pa_h")->addToMenu(pa);
	SAction::fromId("pgfx_brush_pa_i")->addToMenu(pa);
	SAction::fromId("pgfx_brush_pa_j")->addToMenu(pa);
	SAction::fromId("pgfx_brush_pa_k")->addToMenu(pa);
	SAction::fromId("pgfx_brush_pa_l")->addToMenu(pa);
	SAction::fromId("pgfx_brush_pa_m")->addToMenu(pa);
	SAction::fromId("pgfx_brush_pa_n")->addToMenu(pa);
	SAction::fromId("pgfx_brush_pa_o")->addToMenu(pa);
	bm->AppendSubMenu(pa, "Dither Patterns");
}

// -----------------------------------------------------------------------------
// Extract all sub-images as individual PNGs
// -----------------------------------------------------------------------------
bool GfxEntryPanel::extractAll() const
{
	if (image()->size() < 2)
		return false;

	// Remember where we are
	int imgindex = image()->index();

	auto parent = entry_->parent();
	if (parent == nullptr)
		return false;

	int      index = parent->entryIndex(entry_, entry_->parentDir());
	wxString name  = wxFileName(entry_->name()).GetName();

	// Loop through subimages and get things done
	int pos = 0;
	for (int i = 0; i < image()->size(); ++i)
	{
		wxString newname = wxString::Format("%s_%i.png", name, i);
		Misc::loadImageFromEntry(image(), entry_, i);

		// Only process images that actually contain some pixels
		if (image()->width() && image()->height())
		{
			auto newimg = parent->addNewEntry(newname.ToStdString(), index + pos + 1, entry_->parentDir());
			if (newimg == nullptr)
				return false;
			SIFormat::getFormat("png")->saveImage(*image(), newimg->data(), &gfx_canvas_->palette());
			EntryType::detectEntryType(newimg);
			pos++;
		}
	}

	// Reload image of where we were
	Misc::loadImageFromEntry(image(), entry_, imgindex);

	return true;
}

// -----------------------------------------------------------------------------
// Reloads image data and force refresh
// -----------------------------------------------------------------------------
void GfxEntryPanel::refresh()
{
	// Setup palette
	theMainWindow->paletteChooser()->setGlobalFromArchive(entry_->parent(), Misc::detectPaletteHack(entry_));
	updateImagePalette();

	// Set offset text boxes
	spin_xoffset_->SetValue(image()->offset().x);
	spin_yoffset_->SetValue(image()->offset().y);

	// Get some needed menu ids
	int menu_gfxep_pngopt      = SAction::fromId("pgfx_pngopt")->wxId();
	int menu_gfxep_alph        = SAction::fromId("pgfx_alph")->wxId();
	int menu_gfxep_trns        = SAction::fromId("pgfx_trns")->wxId();
	int menu_gfxep_extract     = SAction::fromId("pgfx_extract")->wxId();
	int menu_gfxep_translate   = SAction::fromId("pgfx_remap")->wxId();
	int menu_archgfx_exportpng = SAction::fromId("arch_gfx_exportpng")->wxId();

	// Set PNG check menus
	if (this->entry_->type() != nullptr && this->entry_->type()->formatId() == "img_png")
	{
		// Check for alph
		alph_ = EntryOperations::getalPhChunk(this->entry_);
		menu_custom_->Enable(menu_gfxep_alph, true);
		menu_custom_->Check(menu_gfxep_alph, alph_);

		// Check for trns
		trns_ = EntryOperations::gettRNSChunk(this->entry_);
		menu_custom_->Enable(menu_gfxep_trns, true);
		menu_custom_->Check(menu_gfxep_trns, trns_);

		// Disable 'Export as PNG' (it already is :P)
		menu_custom_->Enable(menu_archgfx_exportpng, false);

		// Add 'Optimize PNG' option
		menu_custom_->Enable(menu_gfxep_pngopt, true);
		toolbar_->enableGroup("PNG", true);
	}
	else
	{
		menu_custom_->Enable(menu_gfxep_alph, false);
		menu_custom_->Enable(menu_gfxep_trns, false);
		menu_custom_->Check(menu_gfxep_alph, false);
		menu_custom_->Check(menu_gfxep_trns, false);
		menu_custom_->Enable(menu_gfxep_pngopt, false);
		menu_custom_->Enable(menu_archgfx_exportpng, true);
		toolbar_->enableGroup("PNG", false);
	}

	// Set multi-image format stuff thingies
	cur_index_ = image()->index();
	if (image()->size() > 1)
		menu_custom_->Enable(menu_gfxep_extract, true);
	else
		menu_custom_->Enable(menu_gfxep_extract, false);
	text_curimg_->SetLabel(wxString::Format("Image %d/%d", cur_index_ + 1, image()->size()));

	// Update status bar in case image dimensions changed
	updateStatus();

	// Apply offset view type
	applyViewType();

	// Reset display offsets in graphics mode
	if (gfx_canvas_->viewType() != GfxCanvas::View::Sprite)
		gfx_canvas_->resetOffsets();

	// Setup custom menu
	if (image()->type() == SImage::Type::RGBA)
		menu_custom_->Enable(menu_gfxep_translate, false);
	else
		menu_custom_->Enable(menu_gfxep_translate, true);

	// Refresh the canvas
	gfx_canvas_->Refresh();
}

// -----------------------------------------------------------------------------
// Returns a string with extended editing/entry info for the status bar
// -----------------------------------------------------------------------------
wxString GfxEntryPanel::statusString()
{
	// Setup status string
	auto     image  = this->image();
	wxString status = wxString::Format("%dx%d", image->width(), image->height());

	// Colour format
	if (image->type() == SImage::Type::RGBA)
		status += ", 32bpp";
	else
		status += ", 8bpp";

	// PNG stuff
	if (entry_->type()->formatId() == "img_png")
	{
		// alPh
		if (EntryOperations::getalPhChunk(entry_))
			status += ", alPh";

		// tRNS
		if (EntryOperations::gettRNSChunk(entry_))
			status += ", tRNS";
	}

	return status;
}

// -----------------------------------------------------------------------------
// Redraws the panel
// -----------------------------------------------------------------------------
void GfxEntryPanel::refreshPanel()
{
	Update();
	Refresh();
}

// -----------------------------------------------------------------------------
// Sets the gfx canvas' palette to what is selected in the palette chooser, and
// refreshes the gfx canvas
// -----------------------------------------------------------------------------
void GfxEntryPanel::updateImagePalette() const
{
	gfx_canvas_->setPalette(MainEditor::currentPalette());
	gfx_canvas_->updateImageTexture();
}

// -----------------------------------------------------------------------------
// Detects the offset view type of the current entry
// -----------------------------------------------------------------------------
GfxCanvas::View GfxEntryPanel::detectOffsetType() const
{
	if (!entry_)
		return GfxCanvas::View::Default;

	if (!entry_->parent())
		return GfxCanvas::View::Default;

	// Check what section of the archive the entry is in -- only PNGs or images
	// in the sprites section can be HUD or sprite
	bool is_sprite = ("sprites" == entry_->parent()->detectNamespace(entry_));
	bool is_png    = ("img_png" == entry_->type()->formatId());
	if (!is_sprite && !is_png)
		return GfxCanvas::View::Default;

	auto img = image();
	if (is_png && img->offset().x == 0 && img->offset().y == 0)
		return GfxCanvas::View::Default;

	int width        = img->width();
	int height       = img->height();
	int left         = -img->offset().x;
	int right        = left + width;
	int top          = -img->offset().y;
	int bottom       = top + height;
	int horiz_center = (left + right) / 2;

	// Determine sprite vs. HUD with a rough heuristic: give each one a
	// penalty, measuring how far (in pixels) the offsets are from the "ideal"
	// offsets for that type.  Lowest penalty wins.
	int sprite_penalty = 0;
	int hud_penalty    = 0;
	// The HUD is drawn with the origin in the top left, so HUD offsets
	// generally put the center of the screen (160, 100) above or inside the
	// top center of the sprite.
	hud_penalty += abs(horiz_center - 160);
	hud_penalty += abs(top - 100);
	// It's extremely unusual for the bottom of the sprite to be above 168,
	// which is where the weapon is cut off in fullscreen.  Extra penalty.
	if (bottom < 168)
		hud_penalty += (168 - bottom);
	// Sprites are drawn relative to the center of an object at floor height,
	// so the offsets generally put the origin (0, 0) near the vertical center
	// line and the bottom edge.  Some sprites are vertically centered whereas
	// some use a small bottom margin for feet, so split the difference and use
	// 1/4 up from the bottom.
	int bottom_quartile = (bottom * 3 + top) / 4;
	sprite_penalty += abs(bottom_quartile - 0);
	sprite_penalty += abs(horiz_center - 0);
	// It's extremely unusual for the sprite to not contain the origin, which
	// would draw it not touching its actual position.  Extra panalty for that,
	// though allow for a sprite that floats up to its own height above the
	// floor.
	if (top > 0)
		sprite_penalty += (top - 0);
	else if (bottom < 0 - height)
		sprite_penalty += (0 - height - bottom);

	// Sprites are more common than HUD, so in case of a tie, sprite wins
	if (sprite_penalty > hud_penalty)
		return GfxCanvas::View::HUD;
	else
		return GfxCanvas::View::Sprite;
}

// -----------------------------------------------------------------------------
// Sets the view type of the gfx canvas depending on what is selected in the
// offset type combo box
// -----------------------------------------------------------------------------
void GfxEntryPanel::applyViewType() const
{
	// Tile checkbox overrides offset type selection
	if (cb_tile_->IsChecked())
		gfx_canvas_->setViewType(GfxCanvas::View::Tiled);
	else
	{
		// Set gfx canvas view type depending on the offset combobox selection
		int sel = choice_offset_type_->GetSelection();
		switch (sel)
		{
		case 0: gfx_canvas_->setViewType(detectOffsetType()); break;
		case 1: gfx_canvas_->setViewType(GfxCanvas::View::Default); break;
		case 2: gfx_canvas_->setViewType(GfxCanvas::View::Sprite); break;
		case 3: gfx_canvas_->setViewType(GfxCanvas::View::HUD); break;
		default: break;
		}
	}

	// Refresh
	gfx_canvas_->Refresh();
}

// ----------------------------------------------------------------------------
// Handles the action [id].
// Returns true if the action was handled, false otherwise
// ----------------------------------------------------------------------------
bool GfxEntryPanel::handleEntryPanelAction(std::string_view id)
{
	// We're only interested in "pgfx_" actions
	if (!StrUtil::startsWith(id, "pgfx_"))
		return false;

	// For pgfx_brush actions, the string after pgfx is a brush name
	if (StrUtil::startsWith(id, "pgfx_brush"))
	{
		gfx_canvas_->setBrush(SBrush::get(std::string{ id }));
		button_brush_->setIcon(StrUtil::afterFirst(id, '_'));
	}

	// Editing - drag mode
	else if (id == "pgfx_drag")
	{
		editing_ = false;
		gfx_canvas_->setEditingMode(GfxCanvas::EditMode::None);
	}

	// Editing - draw mode
	else if (id == "pgfx_draw")
	{
		editing_ = true;
		gfx_canvas_->setEditingMode(GfxCanvas::EditMode::Paint);
		gfx_canvas_->setPaintColour(cb_colour_->colour());
	}

	// Editing - erase mode
	else if (id == "pgfx_erase")
	{
		editing_ = true;
		gfx_canvas_->setEditingMode(GfxCanvas::EditMode::Erase);
	}

	// Editing - translate mode
	else if (id == "pgfx_magic")
	{
		editing_ = true;
		gfx_canvas_->setEditingMode(GfxCanvas::EditMode::Translate);
	}

	// Editing - set translation
	else if (id == "pgfx_settrans")
	{
		// Create translation editor dialog
		TranslationEditorDialog ted(
			theMainWindow, *theMainWindow->paletteChooser()->selectedPalette(), " Colour Remap", image());

		// Create translation to edit
		ted.openTranslation(edit_translation_);

		// Show the dialog
		if (ted.ShowModal() == wxID_OK)
		{
			// Set the translation
			edit_translation_.copy(ted.getTranslation());
			gfx_canvas_->setTranslation(&edit_translation_);
		}
	}

	// Editing - set brush
	else if (id == "pgfx_setbrush")
	{
		auto p = button_brush_->GetScreenPosition() -= GetScreenPosition();
		p.y += button_brush_->GetMaxHeight();
		PopupMenu(menu_brushes_, p);
	}

	// Mirror
	else if (id == "pgfx_mirror")
	{
		// Mirror X
		image()->mirror(false);

		// Update UI
		gfx_canvas_->updateImageTexture();
		gfx_canvas_->Refresh();

		// Update variables
		image_data_modified_ = true;
		setModified();
	}

	// Flip
	else if (id == "pgfx_flip")
	{
		// Mirror Y
		image()->mirror(true);

		// Update UI
		gfx_canvas_->updateImageTexture();
		gfx_canvas_->Refresh();

		// Update variables
		image_data_modified_ = true;
		setModified();
	}

	// Rotate
	else if (id == "pgfx_rotate")
	{
		// Prompt for rotation angle
		wxString angles[] = { "90", "180", "270" };
		int      choice   = wxGetSingleChoiceIndex("Select rotation angle", "Rotate", 3, angles, 0);

		// Rotate image
		switch (choice)
		{
		case 0: image()->rotate(90); break;
		case 1: image()->rotate(180); break;
		case 2: image()->rotate(270); break;
		default: break;
		}

		// Update UI
		gfx_canvas_->updateImageTexture();
		gfx_canvas_->Refresh();

		// Update variables
		image_data_modified_ = true;
		setModified();
	}

	// Translate
	else if (id == "pgfx_remap")
	{
		// Create translation editor dialog
		auto                    pal = MainEditor::currentPalette();
		TranslationEditorDialog ted(theMainWindow, *pal, " Colour Remap", &gfx_canvas_->image());

		// Create translation to edit
		ted.openTranslation(prev_translation_);

		// Show the dialog
		if (ted.ShowModal() == wxID_OK)
		{
			// Apply translation to image
			image()->applyTranslation(&ted.getTranslation(), pal);

			// Update UI
			gfx_canvas_->updateImageTexture();
			gfx_canvas_->Refresh();

			// Update variables
			image_data_modified_ = true;
			gfx_canvas_->updateImageTexture();
			setModified();
			prev_translation_.copy(ted.getTranslation());
		}
	}

	// Colourise
	else if (id == "pgfx_colourise")
	{
		auto               pal = MainEditor::currentPalette();
		GfxColouriseDialog gcd(theMainWindow, entry_, *pal);
		gcd.setColour(last_colour);

		// Show colourise dialog
		if (gcd.ShowModal() == wxID_OK)
		{
			// Colourise image
			image()->colourise(gcd.colour(), pal);

			// Update UI
			gfx_canvas_->updateImageTexture();
			gfx_canvas_->Refresh();

			// Update variables
			image_data_modified_ = true;
			Refresh();
			setModified();
		}
		last_colour = gcd.colour().toString(ColRGBA::StringFormat::RGB);
	}

	// Tint
	else if (id == "pgfx_tint")
	{
		auto          pal = MainEditor::currentPalette();
		GfxTintDialog gtd(theMainWindow, entry_, *pal);
		gtd.setValues(last_tint_colour, last_tint_amount);

		// Show tint dialog
		if (gtd.ShowModal() == wxID_OK)
		{
			// Tint image
			image()->tint(gtd.colour(), gtd.amount(), pal);

			// Update UI
			gfx_canvas_->updateImageTexture();
			gfx_canvas_->Refresh();

			// Update variables
			image_data_modified_ = true;
			Refresh();
			setModified();
		}
		last_tint_colour = gtd.colour().toString(ColRGBA::StringFormat::RGB);
		last_tint_amount = (int)(gtd.amount() * 100.0);
	}

	// Crop
	else if (id == "pgfx_crop")
	{
		auto          image = this->image();
		auto          pal   = MainEditor::currentPalette();
		GfxCropDialog gcd(theMainWindow, image, pal);

		// Show crop dialog
		if (gcd.ShowModal() == wxID_OK)
		{
			// Prompt to adjust offsets
			auto crop = gcd.cropRect();
			if (crop.tl.x > 0 || crop.tl.y > 0)
			{
				if (wxMessageBox(
						"Do you want to adjust the offsets? This will keep the graphic in the same relative "
						"position it was before cropping.",
						"Adjust Offsets?",
						wxYES_NO)
					== wxYES)
				{
					image->setXOffset(image->offset().x - crop.tl.x);
					image->setYOffset(image->offset().y - crop.tl.y);
				}
			}

			// Crop image
			image->crop(crop.x1(), crop.y1(), crop.x2(), crop.y2());

			// Update UI
			gfx_canvas_->updateImageTexture();
			gfx_canvas_->Refresh();

			// Update variables
			image_data_modified_ = true;
			Refresh();
			setModified();
		}
	}

	// alPh/tRNS
	else if (id == "pgfx_alph" || id == "pgfx_trns")
	{
		setModified();
		Refresh();
	}

	// Optimize PNG
	else if (id == "pgfx_pngopt")
	{
		// This is a special case. If we set the entry as modified, SLADE will prompt
		// to save it, rewriting the entry and cancelling the optimization done...
		if (EntryOperations::optimizePNG(entry_))
			setModified(false);
		else
			wxMessageBox(
				"Warning: Couldn't optimize this image, check console log for info",
				"Warning",
				wxOK | wxCENTRE | wxICON_WARNING);
		Refresh();
	}

	// Extract all
	else if (id == "pgfx_extract")
	{
		extractAll();
	}

	// Convert
	else if (id == "pgfx_convert")
	{
		GfxConvDialog gcd(theMainWindow);
		gcd.CenterOnParent();
		gcd.openEntry(entry_);

		gcd.ShowModal();

		if (gcd.itemModified(0))
		{
			// Get image and conversion info
			auto image  = gcd.itemImage(0);
			auto format = gcd.itemFormat(0);

			// Write converted image back to entry
			format->saveImage(*image, entry_data_, gcd.itemPalette(0));
			// This makes the "save" button (and the setModified stuff) redundant and confusing!
			// The alternative is to save to entry effectively (uncomment the importMemChunk line)
			// but remove the setModified and image_data_modified lines, and add a call to refresh
			// to get the PNG tRNS status back in sync.
			// entry->importMemChunk(entry_data);
			image_data_modified_ = true;
			setModified();

			// Fix tRNS status if we converted to paletted PNG
			int MENU_GFXEP_PNGOPT      = SAction::fromId("pgfx_pngopt")->wxId();
			int MENU_GFXEP_ALPH        = SAction::fromId("pgfx_alph")->wxId();
			int MENU_GFXEP_TRNS        = SAction::fromId("pgfx_trns")->wxId();
			int MENU_ARCHGFX_EXPORTPNG = SAction::fromId("arch_gfx_exportpng")->wxId();
			if (format->name() == "PNG")
			{
				ArchiveEntry temp;
				temp.importMemChunk(entry_data_);
				temp.setType(EntryType::fromId("png"));
				menu_custom_->Enable(MENU_GFXEP_ALPH, true);
				menu_custom_->Enable(MENU_GFXEP_TRNS, true);
				menu_custom_->Check(MENU_GFXEP_TRNS, EntryOperations::gettRNSChunk(&temp));
				menu_custom_->Enable(MENU_ARCHGFX_EXPORTPNG, false);
				menu_custom_->Enable(MENU_GFXEP_PNGOPT, true);
				toolbar_->enableGroup("PNG", true);
			}
			else
			{
				menu_custom_->Enable(MENU_GFXEP_ALPH, false);
				menu_custom_->Enable(MENU_GFXEP_TRNS, false);
				menu_custom_->Enable(MENU_ARCHGFX_EXPORTPNG, true);
				menu_custom_->Enable(MENU_GFXEP_PNGOPT, false);
				toolbar_->enableGroup("PNG", false);
			}

			// Refresh
			this->image()->open(entry_data_, 0, format->id());
			gfx_canvas_->Refresh();
		}
	}

	// Unknown action
	else
		return false;

	// Action handled
	return true;
}

// -----------------------------------------------------------------------------
// Fills the given menu with the panel's custom actions. Used by both the
// constructor to create the main window's custom menu, and
// ArchivePanel::onEntryListRightClick to fill the context menu with
// context-appropriate stuff
// -----------------------------------------------------------------------------
bool GfxEntryPanel::fillCustomMenu(wxMenu* custom)
{
	SAction::fromId("pgfx_mirror")->addToMenu(custom);
	SAction::fromId("pgfx_flip")->addToMenu(custom);
	SAction::fromId("pgfx_rotate")->addToMenu(custom);
	SAction::fromId("pgfx_convert")->addToMenu(custom);
	custom->AppendSeparator();
	SAction::fromId("pgfx_remap")->addToMenu(custom);
	SAction::fromId("pgfx_colourise")->addToMenu(custom);
	SAction::fromId("pgfx_tint")->addToMenu(custom);
	SAction::fromId("pgfx_crop")->addToMenu(custom);
	custom->AppendSeparator();
	SAction::fromId("pgfx_alph")->addToMenu(custom);
	SAction::fromId("pgfx_trns")->addToMenu(custom);
	SAction::fromId("pgfx_pngopt")->addToMenu(custom);
	custom->AppendSeparator();
	SAction::fromId("arch_gfx_exportpng")->addToMenu(custom);
	SAction::fromId("pgfx_extract")->addToMenu(custom);
	custom->AppendSeparator();
	SAction::fromId("arch_gfx_addptable")->addToMenu(custom);
	SAction::fromId("arch_gfx_addtexturex")->addToMenu(custom);
	// TODO: Should change the way gfx conversion and offset modification work so I can put them in this menu

	return true;
}


// -----------------------------------------------------------------------------
//
// GfxEntryPanel Class Events
//
// -----------------------------------------------------------------------------


// -----------------------------------------------------------------------------
// Called when the colour box's value is changed
// -----------------------------------------------------------------------------
void GfxEntryPanel::onPaintColourChanged(wxEvent& e)
{
	gfx_canvas_->setPaintColour(cb_colour_->colour());
}

// -----------------------------------------------------------------------------
// Called when the X offset value is modified
// -----------------------------------------------------------------------------
void GfxEntryPanel::onXOffsetChanged(wxCommandEvent& e)
{
	// Ignore if the value wasn't changed
	int offset = spin_xoffset_->GetValue();
	if (offset == image()->offset().x)
		return;

	// Update offset & refresh
	image()->setXOffset(offset);
	setModified();
	gfx_canvas_->Refresh();
}

// -----------------------------------------------------------------------------
// Called when the Y offset value is modified
// -----------------------------------------------------------------------------
void GfxEntryPanel::onYOffsetChanged(wxCommandEvent& e)
{
	// Ignore if the value wasn't changed
	int offset = spin_yoffset_->GetValue();
	if (offset == image()->offset().y)
		return;

	// Update offset & refresh
	image()->setYOffset(offset);
	setModified();
	gfx_canvas_->Refresh();
}

// -----------------------------------------------------------------------------
// Called when the 'type' combo box selection is changed
// -----------------------------------------------------------------------------
void GfxEntryPanel::onOffsetTypeChanged(wxCommandEvent& e)
{
	applyViewType();
}

// -----------------------------------------------------------------------------
// Called when the 'Tile' checkbox is checked/unchecked
// -----------------------------------------------------------------------------
void GfxEntryPanel::onTileChanged(wxCommandEvent& e)
{
	choice_offset_type_->Enable(!cb_tile_->IsChecked());
	applyViewType();
}

// -----------------------------------------------------------------------------
// Called when the 'Aspect Ratio' checkbox is checked/unchecked
// -----------------------------------------------------------------------------
void GfxEntryPanel::onARCChanged(wxCommandEvent& e)
{
	gfx_arc = cb_arc_->IsChecked();
	gfx_canvas_->Refresh();
}

// -----------------------------------------------------------------------------
// Called when the gfx canvas image offsets are changed
// -----------------------------------------------------------------------------
void GfxEntryPanel::onGfxOffsetChanged(wxEvent& e)
{
	// Update spin controls
	spin_xoffset_->SetValue(image()->offset().x);
	spin_yoffset_->SetValue(image()->offset().y);

	// Set changed
	setModified();
}

// -----------------------------------------------------------------------------
// Called when pixels are changed in the canvas
// -----------------------------------------------------------------------------
void GfxEntryPanel::onGfxPixelsChanged(wxEvent& e)
{
	// Set changed
	image_data_modified_ = true;
	setModified();
}

// -----------------------------------------------------------------------------
// Handles any announcements
// -----------------------------------------------------------------------------
void GfxEntryPanel::onAnnouncement(Announcer* announcer, std::string_view event_name, MemChunk& event_data)
{
	if (announcer != theMainWindow->paletteChooser())
		return;

	if (event_name == "main_palette_changed")
	{
		updateImagePalette();
		gfx_canvas_->Refresh();
	}
}

// -----------------------------------------------------------------------------
// Called when the 'next image' button is clicked
// -----------------------------------------------------------------------------
void GfxEntryPanel::onBtnNextImg(wxCommandEvent& e)
{
	int num = gfx_canvas_->image().size();
	if (num > 1)
	{
		if (cur_index_ < num - 1)
			loadEntry(entry_, cur_index_ + 1);
		else
			loadEntry(entry_, 0);
	}
}

// -----------------------------------------------------------------------------
// Called when the 'previous image' button is clicked
// -----------------------------------------------------------------------------
void GfxEntryPanel::onBtnPrevImg(wxCommandEvent& e)
{
	int num = gfx_canvas_->image().size();
	if (num > 1)
	{
		if (cur_index_ > 0)
			loadEntry(entry_, cur_index_ - 1);
		else
			loadEntry(entry_, num - 1);
	}
}

// -----------------------------------------------------------------------------
// Called when the 'modify offsets' button is clicked
// -----------------------------------------------------------------------------
void GfxEntryPanel::onBtnAutoOffset(wxCommandEvent& e)
{
	ModifyOffsetsDialog dlg;
	dlg.SetParent(theMainWindow);
	dlg.CenterOnParent();
	if (dlg.ShowModal() == wxID_OK)
	{
		// Calculate new offsets
		Vec2i offsets = dlg.calculateOffsets(
			spin_xoffset_->GetValue(),
			spin_yoffset_->GetValue(),
			gfx_canvas_->image().width(),
			gfx_canvas_->image().height());

		// Change offsets
		spin_xoffset_->SetValue(offsets.x);
		spin_yoffset_->SetValue(offsets.y);
		image()->setXOffset(offsets.x);
		image()->setYOffset(offsets.y);
		refreshPanel();

		// Set changed
		setModified();
	}
}

// -----------------------------------------------------------------------------
// Called when a pixel's colour has been picked on the canvas
// -----------------------------------------------------------------------------
void GfxEntryPanel::onColourPicked(wxEvent& e)
{
	cb_colour_->setColour(gfx_canvas_->paintColour());
}



// -----------------------------------------------------------------------------
//
// Console Commands
//
// -----------------------------------------------------------------------------

// I'd love to put them in their own file, but attempting to do so
// results in a circular include nightmare and nothing works anymore.
#include "General/Console/Console.h"
#include "MainEditor/UI/ArchivePanel.h"

GfxEntryPanel* CH::getCurrentGfxPanel()
{
	auto panel = MainEditor::currentEntryPanel();
	if (panel)
	{
		if (!(panel->name().CmpNoCase("gfx")))
		{
			return static_cast<GfxEntryPanel*>(panel);
		}
	}
	return nullptr;
}

CONSOLE_COMMAND(rotate, 1, true)
{
	double   val;
	wxString bluh = args[0];
	if (!bluh.ToDouble(&val))
	{
		if (!bluh.CmpNoCase("l") || !bluh.CmpNoCase("left"))
			val = 90.;
		else if (!bluh.CmpNoCase("f") || !bluh.CmpNoCase("flip"))
			val = 180.;
		else if (!bluh.CmpNoCase("r") || !bluh.CmpNoCase("right"))
			val = 270.;
		else
		{
			Log::error(wxString::Format("Invalid parameter: %s is not a number.", bluh.mb_str()));
			return;
		}
	}
	int angle = (int)val;
	if (angle % 90)
	{
		Log::error(wxString::Format("Invalid parameter: %i is not a multiple of 90.", angle));
		return;
	}

	auto foo = CH::getCurrentArchivePanel();
	if (!foo)
	{
		Log::info(1, "No active panel.");
		return;
	}
	auto bar = foo->currentEntry();
	if (!bar)
	{
		Log::info(1, "No active entry.");
		return;
	}
	auto meep = CH::getCurrentGfxPanel();
	if (!meep)
	{
		Log::info(1, "No image selected.");
		return;
	}

	// Get current entry
	auto entry = MainEditor::currentEntry();

	if (meep->image())
	{
		meep->image()->rotate(angle);
		meep->refresh();
		MemChunk mc;
		if (meep->image()->format()->saveImage(*meep->image(), mc))
			bar->importMemChunk(mc);
	}
}

CONSOLE_COMMAND(mirror, 1, true)
{
	bool     vertical;
	wxString bluh = args[0];
	if (!bluh.CmpNoCase("y") || !bluh.CmpNoCase("v") || !bluh.CmpNoCase("vert") || !bluh.CmpNoCase("vertical"))
		vertical = true;
	else if (!bluh.CmpNoCase("x") || !bluh.CmpNoCase("h") || !bluh.CmpNoCase("horz") || !bluh.CmpNoCase("horizontal"))
		vertical = false;
	else
	{
		Log::error(wxString::Format("Invalid parameter: %s is not a known value.", bluh.mb_str()));
		return;
	}
	auto foo = CH::getCurrentArchivePanel();
	if (!foo)
	{
		Log::info(1, "No active panel.");
		return;
	}
	auto bar = foo->currentEntry();
	if (!bar)
	{
		Log::info(1, "No active entry.");
		return;
	}
	auto meep = CH::getCurrentGfxPanel();
	if (!meep)
	{
		Log::info(1, "No image selected.");
		return;
	}
	if (meep->image())
	{
		meep->image()->mirror(vertical);
		meep->refresh();
		MemChunk mc;
		if (meep->image()->format()->saveImage(*meep->image(), mc))
			bar->importMemChunk(mc);
	}
}

CONSOLE_COMMAND(crop, 4, true)
{
	int x1, y1, x2, y2;
	if (StrUtil::toInt(args[0], x1) && StrUtil::toInt(args[1], y1) && StrUtil::toInt(args[2], x2)
		&& StrUtil::toInt(args[3], y2))
	{
		auto foo = CH::getCurrentArchivePanel();
		if (!foo)
		{
			Log::info(1, "No active panel.");
			return;
		}
		auto meep = CH::getCurrentGfxPanel();
		if (!meep)
		{
			Log::info(1, "No image selected.");
			return;
		}
		auto bar = foo->currentEntry();
		if (!bar)
		{
			Log::info(1, "No active entry.");
			return;
		}
		if (meep->image())
		{
			meep->image()->crop(x1, y1, x2, y2);
			meep->refresh();
			MemChunk mc;
			if (meep->image()->format()->saveImage(*meep->image(), mc))
				bar->importMemChunk(mc);
		}
	}
}

CONSOLE_COMMAND(adjust, 0, true)
{
	auto foo = CH::getCurrentArchivePanel();
	if (!foo)
	{
		Log::info(1, "No active panel.");
		return;
	}
	auto meep = CH::getCurrentGfxPanel();
	if (!meep)
	{
		Log::info(1, "No image selected.");
		return;
	}
	auto bar = foo->currentEntry();
	if (!bar)
	{
		Log::info(1, "No active entry.");
		return;
	}
	if (meep->image())
	{
		meep->image()->adjust();
		meep->refresh();
		MemChunk mc;
		if (meep->image()->format()->saveImage(*meep->image(), mc))
			bar->importMemChunk(mc);
	}
}

CONSOLE_COMMAND(mirrorpad, 0, true)
{
	auto foo = CH::getCurrentArchivePanel();
	if (!foo)
	{
		Log::info(1, "No active panel.");
		return;
	}
	auto meep = CH::getCurrentGfxPanel();
	if (!meep)
	{
		Log::info(1, "No image selected.");
		return;
	}
	auto bar = foo->currentEntry();
	if (!bar)
	{
		Log::info(1, "No active entry.");
		return;
	}
	if (meep->image())
	{
		meep->image()->mirrorpad();
		meep->refresh();
		MemChunk mc;
		if (meep->image()->format()->saveImage(*meep->image(), mc))
			bar->importMemChunk(mc);
	}
}

CONSOLE_COMMAND(imgconv, 0, true)
{
	auto foo = CH::getCurrentArchivePanel();
	if (!foo)
	{
		Log::info(1, "No active panel.");
		return;
	}
	auto bar = foo->currentEntry();
	if (!bar)
	{
		Log::info(1, "No active entry.");
		return;
	}
	auto meep = CH::getCurrentGfxPanel();
	if (!meep)
	{
		Log::info(1, "No image selected.");
		return;
	}
	if (meep->image())
	{
		meep->image()->imgconv();
		meep->refresh();
		MemChunk mc;
		if (meep->image()->format()->saveImage(*meep->image(), mc))
			bar->importMemChunk(mc);
	}
}<|MERGE_RESOLUTION|>--- conflicted
+++ resolved
@@ -252,17 +252,10 @@
 	{
 		auto format = image->format();
 
-<<<<<<< HEAD
 		wxString error = "";
 		ok             = false;
 		auto writable  = format ? format->canWrite(*image) : SIFormat::Writable::No;
-		if (format == SIFormat::unknownFormat())
-=======
-		string error = "";
-		ok = false;
-		int writable = format ? format->canWrite(*image) : SIFormat::NOTWRITABLE ;
 		if (!format || format == SIFormat::unknownFormat())
->>>>>>> d9230696
 			error = "Image is of unknown format";
 		else if (writable == SIFormat::Writable::No)
 			error = wxString::Format("Writing unsupported for format \"%s\"", format->name());
